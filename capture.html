<!DOCTYPE html>
<html lang="en">
<head>
    <meta charset="UTF-8">
    <meta name="viewport" content="width=device-width, initial-scale=1.0">
    <title>FRESCO Capture Reaction Generator</title>
    <meta name="description" content="Generate input files for FRESCO capture calculations. Configure parameters for nuclear reaction simulations.">
    <meta name="keywords" content="FRESCO, capture, nuclear physics, reaction calculations">
    <meta name="author" content="Jin Lei">
    <link rel="preconnect" href="https://cdnjs.cloudflare.com">
    <link rel="dns-prefetch" href="https://cdnjs.cloudflare.com">
    <link href="https://cdnjs.cloudflare.com/ajax/libs/bootstrap/5.3.0/css/bootstrap.min.css" rel="stylesheet" crossorigin="anonymous">
    <link rel="stylesheet" href="https://cdnjs.cloudflare.com/ajax/libs/font-awesome/6.4.0/css/all.min.css" crossorigin="anonymous">
    <link rel="stylesheet" href="assets/css/fresco-styles.css">
    <link rel="stylesheet" href="assets/css/dynamic-parameters.css">
    <!-- Google tag (gtag.js) -->
    <script async src="https://www.googletagmanager.com/gtag/js?id=G-J60NE88WR1"></script>
    <script src="assets/js/fresco-namelist.js"></script>
    <script src="assets/js/fresco-parameter-manager.js"></script>
    <script src="assets/js/fresco-integration.js"></script>
</head>
<body>
    <!-- Theme Toggle -->
    <button class="theme-toggle" onclick="toggleTheme()" aria-label="Toggle dark mode">
        <i class="fas fa-moon" id="theme-icon"></i>
    </button>
    
    <a href="index.html" class="home-link">
        <i class="fas fa-home me-2"></i>Home
    </a>

    <!-- Header Section -->
    <header class="header">
        <div class="container">
            <h1><i class="fas fa-atom me-2"></i>Capture Reaction</h1>
            <p>Generate FRESCO input files for radiative capture reactions with electromagnetic transitions</p>
        </div>
    </header>

    <!-- Main Content -->
    <div class="container my-4">
        <!-- Upload Section -->
        <div class="glass-card mb-4">
            <h3><i class="fas fa-upload me-2"></i>Upload Existing Input File</h3>
            <div class="row">
                <div class="col-md-6">
                    <label for="file-upload-capture" class="form-label">
                        Select FRESCO Input File
                        <span class="custom-tooltip">
                            <i class="fas fa-info-circle ms-1"></i>
                            <span class="tooltip-text">Upload an existing FRESCO input file (.in, .inp, .txt) to populate the form fields automatically.</span>
                        </span>
                    </label>
                    <input type="file" class="form-control" id="file-upload-capture" accept=".in,.inp,.txt" onchange="handleFileUpload(event, 'capture')">
                </div>
                <div class="col-md-6 d-flex align-items-end">
                    <button type="button" class="glass-btn" onclick="document.getElementById('file-upload-capture').click()">
                        <i class="fas fa-folder-open me-2"></i>Browse Files
                    </button>
                </div>
            </div>
            <small class="form-text">Supported formats: .in, .inp, .txt</small>
        </div>

        <form id="capture-form">
            <!-- General Parameters -->
            <div class="glass-card">
                <h3><i class="fas fa-cogs me-2"></i>General FRESCO Parameters</h3>
                <div class="row">
                    <div class="col-md-4 mb-3">
                        <label for="header" class="form-label">
                            Header
                            <span class="custom-tooltip">
                                <i class="fas fa-info-circle ms-1"></i>
                                <span class="tooltip-text">Description of the calculation that will appear at the top of the input file.</span>
                            </span>
                        </label>
                        <input type="text" class="form-control" id="header" placeholder="14C(n,g)15C E1 only;">
                    </div>
                </div>
                <div class="row">
                    <div class="col-md-4 mb-3">
                        <label for="hcm" class="form-label">
                            Integration step size (hcm)
                            <span class="custom-tooltip">
                                <i class="fas fa-info-circle ms-1"></i>
                                <span class="tooltip-text">Step size for integration in center-of-mass frame. Smaller values give more accurate results but slower calculations (typical: 0.05-0.1).</span>
                            </span>
                        </label>
                        <input type="number" class="form-control" id="hcm" value="0.1" step="0.01">
                    </div>
                    <div class="col-md-4 mb-3">
                        <label for="rmatch" class="form-label">
                            Matching radius (rmatch)
                            <span class="custom-tooltip">
                                <i class="fas fa-info-circle ms-1"></i>
                                <span class="tooltip-text">The radius at which the internal and asymptotic solutions are matched (typical: 20-100 fm for capture).</span>
                            </span>
                        </label>
                        <input type="number" class="form-control" id="rmatch" value="30">
                    </div>
                    <div class="col-md-4 mb-3">
                        <label for="jtmax" class="form-label">
                            Max angular momentum (jtmax)
                            <span class="custom-tooltip">
                                <i class="fas fa-info-circle ms-1"></i>
                                <span class="tooltip-text">Maximum angular momentum included in the calculation. For capture reactions, typically around 5-10 is sufficient.</span>
                            </span>
                        </label>
                        <input type="number" class="form-control" id="jtmax" value="5">
                    </div>
                </div>
                <div class="row">
                    <div class="col-md-4 mb-3">
                        <label for="absend" class="form-label">
                            Convergence parameter (absend)
                            <span class="custom-tooltip">
                                <i class="fas fa-info-circle ms-1"></i>
                                <span class="tooltip-text">Convergence criterion. Use negative value to calculate all partial waves up to jtmax.</span>
                            </span>
                        </label>
                        <input type="number" class="form-control" id="absend" value="-1" step="0.001">
                    </div>
                    <div class="col-md-4 mb-3">
                        <label for="thmax" class="form-label">
                            Maximum angle (thmax)
                            <span class="custom-tooltip">
                                <i class="fas fa-info-circle ms-1"></i>
                                <span class="tooltip-text">Maximum scattering angle in degrees. For capture reactions, set to 0 for total cross sections only.</span>
                            </span>
                        </label>
                        <input type="number" class="form-control" id="thmax" value="0">
                    </div>
                    <div class="col-md-4 mb-3">
                        <label for="thinc" class="form-label">
                            Angle increment (thinc)
                            <span class="custom-tooltip">
                                <i class="fas fa-info-circle ms-1"></i>
                                <span class="tooltip-text">Increment between calculated scattering angles in degrees.</span>
                            </span>
                        </label>
                        <input type="number" class="form-control" id="thinc" value="1.0" step="0.1">
                    </div>
                </div>
                <div class="row">
                    <div class="col-md-6 mb-3">
                        <label for="elab" class="form-label">
                            Laboratory energy (elab)
                            <span class="custom-tooltip">
                                <i class="fas fa-info-circle ms-1"></i>
                                <span class="tooltip-text">Laboratory energy of the projectile in MeV. For multi-energy calculations, use comma-separated values.</span>
                            </span>
                        </label>
                        <input type="text" class="form-control" id="elab" value="0.005, 4.005">
                    </div>
                    <div class="col-md-6 mb-3">
                        <label for="iter" class="form-label">
                            Number of iterations (iter)
                            <span class="custom-tooltip">
                                <i class="fas fa-info-circle ms-1"></i>
                                <span class="tooltip-text">Number of iterations for solving coupled equations. For capture reactions, a value of 1 is usually sufficient.</span>
                            </span>
                        </label>
                        <input type="number" class="form-control" id="iter" value="1" min="1">
                    </div>
                    <div class="col-md-6 mb-3">
                        <label for="rintp" class="form-label">
                            Integration mesh size (rintp)
                            <span class="custom-tooltip">
                                <i class="fas fa-info-circle ms-1"></i>
                                <span class="tooltip-text">Radial integration mesh size in fm. Typical values are 0.1-0.5 fm.</span>
                            </span>
                        </label>
                        <input type="number" class="form-control" id="rintp" step="0.1">
                    </div>
                </div>
            </div>

            <!-- Dynamic Parameter Management System -->
            <div class="glass-card advanced-fresco-card">
                <h3><i class="fas fa-sliders-h me-2"></i>FRESCO Parameter Management</h3>
                <p class="text-white-50 mb-3">Dynamically manage parameters between General and Advanced sections. Upload a FRESCO file to automatically populate parameters.</p>
                
                <!-- Parameter Sections -->
                <div class="row">
                    <!-- General Parameters -->
                    <div class="col-md-6">
                        <div class="parameter-section mb-3" style="border: 1px solid #444; border-radius: 8px; overflow: hidden;">
                            <div class="section-header" style="background: #2c3e50; color: white; padding: 15px; display: flex; justify-content: space-between; align-items: center;">
                                <span><i class="fas fa-star me-2"></i>General FRESCO Parameters</span>
                                <span class="badge bg-primary" id="generalCount">0</span>
                            </div>
                            <div class="parameter-list" id="generalParameters" style="max-height: 400px; overflow-y: auto; padding: 10px;">
                                <!-- General parameters will be populated here -->
                            </div>
                        </div>
                    </div>

                    <!-- Advanced Parameters -->
                    <div class="col-md-6">
                        <div class="parameter-section mb-3" style="border: 1px solid #444; border-radius: 8px; overflow: hidden;">
                            <div class="section-header" style="background: #8e44ad; color: white; padding: 15px; display: flex; justify-content: space-between; align-items: center;">
                                <span><i class="fas fa-cogs me-2"></i>Advanced FRESCO Parameters</span>
                                <span class="badge bg-secondary" id="advancedCount">0</span>
                            </div>
                            <div class="parameter-list" id="advancedParameters" style="max-height: 400px; overflow-y: auto; padding: 10px;">
                                <!-- Advanced parameters will be populated here -->
                            </div>
                        </div>
                    </div>
                </div>
                
                <!-- Parameter Management Controls -->
                <div class="text-center mt-3">
                    <button type="button" class="btn btn-outline-light btn-sm me-2" onclick="resetParametersToDefaults()">
                        <i class="fas fa-undo me-1"></i>Reset to Defaults
                    </button>
                    <button type="button" class="btn btn-outline-info btn-sm" onclick="showParameterState()">
                        <i class="fas fa-info-circle me-1"></i>Show Current State
                    </button>
                </div>
            </div>

            <!-- Partitions Section -->
            <div class="glass-card">
                <h3><i class="fas fa-project-diagram me-2"></i>Reaction Partitions</h3>
                
                <!-- Initial Partition -->
                <div class="potential-card">
                    <h4>Initial Partition (Projectile + Target)</h4>
                    <div class="row">
                        <div class="col-md-6 mb-3">
                            <h5 class="mb-3">Projectile</h5>
                            <div class="row">
                                <div class="col-md-6 mb-3">
                                    <label for="projectile" class="form-label">
                                        Symbol
                                        <span class="custom-tooltip">
                                            <i class="fas fa-info-circle ms-1"></i>
                                            <span class="tooltip-text">Symbol of the projectile nucleus (e.g., n, p, He3, etc.).</span>
                                        </span>
                                    </label>
                                    <input type="text" class="form-control" id="projectile" value="neutron">
                                </div>
                                <div class="col-md-6 mb-3">
                                    <label for="proj-mass" class="form-label">
                                        Mass (amu)
                                        <span class="custom-tooltip">
                                            <i class="fas fa-info-circle ms-1"></i>
                                            <span class="tooltip-text">Mass of projectile in atomic mass units.</span>
                                        </span>
                                    </label>
                                    <input type="number" class="form-control" id="proj-mass" value="1.0087" step="0.0001">
                                </div>
                            </div>
                            <div class="row">
                                <div class="col-md-6 mb-3">
                                    <label for="proj-z" class="form-label">
                                        Charge (Z)
                                        <span class="custom-tooltip">
                                            <i class="fas fa-info-circle ms-1"></i>
                                            <span class="tooltip-text">Atomic number of the projectile.</span>
                                        </span>
                                    </label>
                                    <input type="number" class="form-control" id="proj-z" value="0">
                                </div>
                                <div class="col-md-6 mb-3">
                                    <label for="proj-spin" class="form-label">
                                        Spin
                                        <span class="custom-tooltip">
                                            <i class="fas fa-info-circle ms-1"></i>
                                            <span class="tooltip-text">Spin of the projectile in units of ħ.</span>
                                        </span>
                                    </label>
                                    <input type="number" class="form-control" id="proj-spin" value="0.5" step="0.5">
                                </div>
                            </div>
                        </div>
                        <div class="col-md-6 mb-3">
                            <h5 class="mb-3">Target</h5>
                            <div class="row">
                                <div class="col-md-6 mb-3">
                                    <label for="target" class="form-label">
                                        Symbol
                                        <span class="custom-tooltip">
                                            <i class="fas fa-info-circle ms-1"></i>
                                            <span class="tooltip-text">Symbol of the target nucleus.</span>
                                        </span>
                                    </label>
                                    <input type="text" class="form-control" id="target" value="14C">
                                </div>
                                <div class="col-md-6 mb-3">
                                    <label for="targ-mass" class="form-label">
                                        Mass (amu)
                                        <span class="custom-tooltip">
                                            <i class="fas fa-info-circle ms-1"></i>
                                            <span class="tooltip-text">Mass of target in atomic mass units.</span>
                                        </span>
                                    </label>
                                    <input type="number" class="form-control" id="targ-mass" value="14.0032" step="0.0001">
                                </div>
                            </div>
                            <div class="row">
                                <div class="col-md-6 mb-3">
                                    <label for="targ-z" class="form-label">
                                        Charge (Z)
                                        <span class="custom-tooltip">
                                            <i class="fas fa-info-circle ms-1"></i>
                                            <span class="tooltip-text">Atomic number of the target.</span>
                                        </span>
                                    </label>
                                    <input type="number" class="form-control" id="targ-z" value="6">
                                </div>
                                <div class="col-md-6 mb-3">
                                    <label for="targ-spin" class="form-label">
                                        Spin
                                        <span class="custom-tooltip">
                                            <i class="fas fa-info-circle ms-1"></i>
                                            <span class="tooltip-text">Spin of the target in units of ħ.</span>
                                        </span>
                                    </label>
                                    <input type="number" class="form-control" id="targ-spin" value="0.0" step="0.5">
                                </div>
                            </div>
                        </div>
                    </div>
                </div>
                
                <!-- Final Partition -->
                <div class="potential-card">
                    <h4>Final Partition (Gamma + Residual)</h4>
                    <div class="row">
                        <div class="col-md-6 mb-3">
                            <h5 class="mb-3">Photon</h5>
                            <div class="row">
                                <div class="col-md-12 mb-3">
                                    <label for="gamma-type" class="form-label">
                                        Photon Symbol
                                        <span class="custom-tooltip">
                                            <i class="fas fa-info-circle ms-1"></i>
                                            <span class="tooltip-text">The symbol for the photon. Usually "Gamma".</span>
                                        </span>
                                    </label>
                                    <input type="text" class="form-control" id="gamma-type" value="Gamma" readonly>
                                </div>
                            </div>
                            <div class="row">
                                <div class="col-md-6 mb-3">
                                    <label for="gamma-mass" class="form-label">
                                        Mass (amu)
                                        <span class="custom-tooltip">
                                            <i class="fas fa-info-circle ms-1"></i>
                                            <span class="tooltip-text">Mass of photon is zero.</span>
                                        </span>
                                    </label>
                                    <input type="number" class="form-control" id="gamma-mass" value="0" readonly>
                                </div>
                                <div class="col-md-6 mb-3">
                                    <label for="gamma-z" class="form-label">
                                        Charge (Z)
                                        <span class="custom-tooltip">
                                            <i class="fas fa-info-circle ms-1"></i>
                                            <span class="tooltip-text">Charge of photon is zero.</span>
                                        </span>
                                    </label>
                                    <input type="number" class="form-control" id="gamma-z" value="0" readonly>
                                </div>
                            </div>
                        </div>
                        <div class="col-md-6 mb-3">
                            <h5 class="mb-3">Residual Nucleus</h5>
                            <div class="row">
                                <div class="col-md-6 mb-3">
                                    <label for="residual" class="form-label">
                                        Symbol
                                        <span class="custom-tooltip">
                                            <i class="fas fa-info-circle ms-1"></i>
                                            <span class="tooltip-text">Symbol of the residual nucleus.</span>
                                        </span>
                                    </label>
                                    <input type="text" class="form-control" id="residual" value="15C">
                                </div>
                                <div class="col-md-6 mb-3">
                                    <label for="res-mass" class="form-label">
                                        Mass (amu)
                                        <span class="custom-tooltip">
                                            <i class="fas fa-info-circle ms-1"></i>
                                            <span class="tooltip-text">Mass of residual nucleus in atomic mass units.</span>
                                        </span>
                                    </label>
                                    <input type="number" class="form-control" id="res-mass" value="15.0106" step="0.0001">
                                </div>
                            </div>
                            <div class="row">
                                <div class="col-md-6 mb-3">
                                    <label for="res-z" class="form-label">
                                        Charge (Z)
                                        <span class="custom-tooltip">
                                            <i class="fas fa-info-circle ms-1"></i>
                                            <span class="tooltip-text">Atomic number of the residual nucleus.</span>
                                        </span>
                                    </label>
                                    <input type="number" class="form-control" id="res-z" value="6">
                                </div>
                                <div class="col-md-6 mb-3">
                                    <label for="res-spin" class="form-label">
                                        Spin
                                        <span class="custom-tooltip">
                                            <i class="fas fa-info-circle ms-1"></i>
                                            <span class="tooltip-text">Spin of the residual nucleus in units of ħ.</span>
                                        </span>
                                    </label>
                                    <input type="number" class="form-control" id="res-spin" value="0.5" step="0.5">
                                </div>
                            </div>
                        </div>
                    </div>
                    <div class="row">
                        <div class="col-md-6 mb-3">
                            <label for="qval" class="form-label">
                                Q-value (MeV)
                                <span class="custom-tooltip">
                                    <i class="fas fa-info-circle ms-1"></i>
                                    <span class="tooltip-text">The Q-value (energy release) for the capture reaction in MeV.</span>
                                </span>
                            </label>
                            <input type="number" class="form-control" id="qval" value="1.218" step="0.001">
                        </div>
                    </div>
                </div>
            </div>

            <!-- Electromagnetic Transition Parameters -->
            <div class="glass-card">
                <h3><i class="fas fa-bolt me-2"></i>Electromagnetic Transition</h3>
                <div class="row">
                    <div class="col-md-4 mb-3">
                        <label for="em-mult" class="form-label">
                            Multipolarity
                            <span class="custom-tooltip">
                                <i class="fas fa-info-circle ms-1"></i>
                                <span class="tooltip-text">The multipolarity of the electromagnetic transition (e.g., E1, M1).</span>
                            </span>
                        </label>
                        <select class="form-select" id="em-mult">
                            <option value="1">E1 only</option>
                            <option value="2">M1 only</option>
                            <option value="3">E2 only</option>
                            <option value="4">E1 + M1</option>
                            <option value="5">E1 + E2</option>
                            <option value="6">All multipoles up to E2</option>
                        </select>
                    </div>
                    <div class="col-md-4 mb-3">
                        <label for="gamma-spin" class="form-label">
                            Photon Spin
                            <span class="custom-tooltip">
                                <i class="fas fa-info-circle ms-1"></i>
                                <span class="tooltip-text">The spin of the photon (always 1.0).</span>
                            </span>
                        </label>
                        <input type="number" class="form-control" id="gamma-spin" value="1.0" readonly>
                    </div>
                    <div class="col-md-4 mb-3">
                        <label for="binding-energy" class="form-label">
                            Binding Energy (MeV)
                            <span class="custom-tooltip">
                                <i class="fas fa-info-circle ms-1"></i>
                                <span class="tooltip-text">Binding energy of the captured particle in MeV.</span>
                            </span>
                        </label>
                        <input type="number" class="form-control" id="binding-energy" value="1.218" step="0.001">
                    </div>
                </div>
            </div>

            <!-- Potentials Section -->
            <div class="glass-card">
                <h3><i class="fas fa-atom me-2"></i>Optical Potential Parameters</h3>
                
                <!-- Comprehensive Potential Documentation -->
                <div class="alert alert-info">
                    <h5><i class="fas fa-info-circle me-2"></i>Nuclear Potential Form Factor Information</h5>
                    <p><strong>Note:</strong> TYPE=0 (Coulomb potential) is handled separately in the Coulomb potential section above. The nuclear potential options are for TYPE=1 and higher.</p>
                    <p><strong>Shape Definitions:</strong></p>
                    <ul class="mb-2">
                        <li><strong>Volume potentials (TYPE=1,8,15):</strong> R = P2*CC, RH = (r-R)/P3, E = exp(-(r-R)/P3)</li>
                        <li><strong>Surface potentials (TYPE=2):</strong> First derivative forms, normalized to -1 when E=1</li>
                        <li><strong>Spin-orbit potentials (TYPE=3,4):</strong> Multiplied by [j(j+1)-l(l+1)-s(s+1)]/2l·s, CONLS = 2.000</li>
                        <li><strong>Tensor potentials (TYPE=5,6,7):</strong> Second derivative forms, normalized to unity when E=1</li>
                    </ul>
                    <p><strong>Special Features:</strong></p>
                    <ul class="mb-0">
                        <li>If TYPE < 0: Add potential numerically to previous potential using abs(TYPE)</li>
                        <li>SHAPE ≥ 30: L/J-dependent potential with form factor</li>
                        <li>SHAPE = 40-42: Parity/L/J-dependent potentials</li>
                        <li>SHAPE 7-9: Read from external file (rewind with negative values)</li>
                    </ul>
                </div>
                
                <!-- Coulomb Potential -->
                <div class="potential-card" id="coulomb-potential">
                    <div class="d-flex justify-content-between align-items-center mb-3">
                        <h4>Coulomb Potential</h4>
                    </div>
                    <div class="row">
                        <div class="col-md-4 mb-3">
                            <label for="rc" class="form-label">
                                Coulomb radius (rc)
                                <span class="custom-tooltip">
                                    <i class="fas fa-info-circle ms-1"></i>
                                    <span class="tooltip-text">Coulomb radius parameter in fm. Typically 1.2-1.3 times A^(1/3).</span>
                                </span>
                            </label>
                            <input type="number" class="form-control" id="rc" value="1.3" step="0.1">
                        </div>
                    </div>
                </div>
                
                <!-- Optical Potential -->
                <div class="potential-card">
                    <h4>Optical Potential</h4>
                    <div class="row">
                        <div class="col-md-6 mb-3">
                            <h5>Real Volume</h5>
                            <div class="row">
                                <div class="col-md-4 mb-3">
                                    <label for="v-depth" class="form-label">
                                        Depth (V)
                                        <span class="custom-tooltip">
                                            <i class="fas fa-info-circle ms-1"></i>
                                            <span class="tooltip-text">Depth of the real volume potential in MeV.</span>
                                        </span>
                                    </label>
                                    <input type="number" class="form-control" id="v-depth" value="57.0" step="0.1">
                                </div>
                                <div class="col-md-4 mb-3">
                                    <label for="v-radius" class="form-label">
                                        Radius (r0)
                                        <span class="custom-tooltip">
                                            <i class="fas fa-info-circle ms-1"></i>
                                            <span class="tooltip-text">Radius parameter for the real volume potential in fm.</span>
                                        </span>
                                    </label>
                                    <input type="number" class="form-control" id="v-radius" value="1.7" step="0.1">
                                </div>
                                <div class="col-md-4 mb-3">
                                    <label for="v-diffuse" class="form-label">
                                        Diffuseness (a)
                                        <span class="custom-tooltip">
                                            <i class="fas fa-info-circle ms-1"></i>
                                            <span class="tooltip-text">Diffuseness parameter for the real volume potential in fm.</span>
                                        </span>
                                    </label>
                                    <input type="number" class="form-control" id="v-diffuse" value="0.7" step="0.01">
                                </div>
                            </div>
                        </div>
                        <div class="col-md-6 mb-3">
                            <h5>Imaginary Volume</h5>
                            <div class="row">
                                <div class="col-md-4 mb-3">
                                    <label for="w-depth" class="form-label">
                                        Depth (W)
                                        <span class="custom-tooltip">
                                            <i class="fas fa-info-circle ms-1"></i>
                                            <span class="tooltip-text">Depth of the imaginary volume potential in MeV.</span>
                                        </span>
                                    </label>
                                    <input type="number" class="form-control" id="w-depth" value="0.0" step="0.1">
                                </div>
                                <div class="col-md-4 mb-3">
                                    <label for="w-radius" class="form-label">
                                        Radius (r0)
                                        <span class="custom-tooltip">
                                            <i class="fas fa-info-circle ms-1"></i>
                                            <span class="tooltip-text">Radius parameter for the imaginary volume potential in fm.</span>
                                        </span>
                                    </label>
                                    <input type="number" class="form-control" id="w-radius" value="1.7" step="0.1">
                                </div>
                                <div class="col-md-4 mb-3">
                                    <label for="w-diffuse" class="form-label">
                                        Diffuseness (a)
                                        <span class="custom-tooltip">
                                            <i class="fas fa-info-circle ms-1"></i>
                                            <span class="tooltip-text">Diffuseness parameter for the imaginary volume potential in fm.</span>
                                        </span>
                                    </label>
                                    <input type="number" class="form-control" id="w-diffuse" value="0.5" step="0.01">
                                </div>
                            </div>
                        </div>
                    </div>
                    <div class="row mt-3">
                        <div class="col-md-6 mb-3">
                            <h5>Spin-Orbit</h5>
                            <div class="row">
                                <div class="col-md-4 mb-3">
                                    <label for="vso-depth" class="form-label">
                                        Depth (Vso)
                                        <span class="custom-tooltip">
                                            <i class="fas fa-info-circle ms-1"></i>
                                            <span class="tooltip-text">Depth of the spin-orbit potential in MeV.</span>
                                        </span>
                                    </label>
                                    <input type="number" class="form-control" id="vso-depth" value="0.0" step="0.1">
                                </div>
                                <div class="col-md-4 mb-3">
                                    <label for="vso-radius" class="form-label">
                                        Radius (r0)
                                        <span class="custom-tooltip">
                                            <i class="fas fa-info-circle ms-1"></i>
                                            <span class="tooltip-text">Radius parameter for the spin-orbit potential in fm.</span>
                                        </span>
                                    </label>
                                    <input type="number" class="form-control" id="vso-radius" value="1.7" step="0.1">
                                </div>
                                <div class="col-md-4 mb-3">
                                    <label for="vso-diffuse" class="form-label">
                                        Diffuseness (a)
                                        <span class="custom-tooltip">
                                            <i class="fas fa-info-circle ms-1"></i>
                                            <span class="tooltip-text">Diffuseness parameter for the spin-orbit potential in fm.</span>
                                        </span>
                                    </label>
                                    <input type="number" class="form-control" id="vso-diffuse" value="0.5" step="0.01">
                                </div>
                            </div>
                        </div>
                    </div>
                </div>
                
                <!-- Bound State Potential -->
                <div class="potential-card">
                    <h4>Bound State Potential</h4>
                    <div class="row">
                        <div class="col-md-6 mb-3">
                            <h5>Real Volume</h5>
                            <div class="row">
                                <div class="col-md-4 mb-3">
                                    <label for="bs-v-depth" class="form-label">
                                        Depth (V)
                                        <span class="custom-tooltip">
                                            <i class="fas fa-info-circle ms-1"></i>
                                            <span class="tooltip-text">Depth of the real volume potential in MeV.</span>
                                        </span>
                                    </label>
                                    <input type="number" class="form-control" id="bs-v-depth" value="55.77" step="0.01">
                                </div>
                                <div class="col-md-4 mb-3">
                                    <label for="bs-v-radius" class="form-label">
                                        Radius (r0)
                                        <span class="custom-tooltip">
                                            <i class="fas fa-info-circle ms-1"></i>
                                            <span class="tooltip-text">Radius parameter for the real volume potential in fm.</span>
                                        </span>
                                    </label>
                                    <input type="number" class="form-control" id="bs-v-radius" value="1.223" step="0.001">
                                </div>
                                <div class="col-md-4 mb-3">
                                    <label for="bs-v-diffuse" class="form-label">
                                        Diffuseness (a)
                                        <span class="custom-tooltip">
                                            <i class="fas fa-info-circle ms-1"></i>
                                            <span class="tooltip-text">Diffuseness parameter for the real volume potential in fm.</span>
                                        </span>
                                    </label>
                                    <input type="number" class="form-control" id="bs-v-diffuse" value="0.5" step="0.01">
                                </div>
                            </div>
                        </div>
                        <div class="col-md-6 mb-3">
                            <h5>Spin-Orbit</h5>
                            <div class="row">
                                <div class="col-md-4 mb-3">
                                    <label for="bs-vso-depth" class="form-label">
                                        Depth (Vso)
                                        <span class="custom-tooltip">
                                            <i class="fas fa-info-circle ms-1"></i>
                                            <span class="tooltip-text">Depth of the spin-orbit potential in MeV.</span>
                                        </span>
                                    </label>
                                    <input type="number" class="form-control" id="bs-vso-depth" value="5.0" step="0.1">
                                </div>
                                <div class="col-md-4 mb-3">
                                    <label for="bs-vso-radius" class="form-label">
                                        Radius (r0)
                                        <span class="custom-tooltip">
                                            <i class="fas fa-info-circle ms-1"></i>
                                            <span class="tooltip-text">Radius parameter for the spin-orbit potential in fm.</span>
                                        </span>
                                    </label>
                                    <input type="number" class="form-control" id="bs-vso-radius" value="1.223" step="0.001">
                                </div>
                                <div class="col-md-4 mb-3">
                                    <label for="bs-vso-diffuse" class="form-label">
                                        Diffuseness (a)
                                        <span class="custom-tooltip">
                                            <i class="fas fa-info-circle ms-1"></i>
                                            <span class="tooltip-text">Diffuseness parameter for the spin-orbit potential in fm.</span>
                                        </span>
                                    </label>
                                    <input type="number" class="form-control" id="bs-vso-diffuse" value="0.5" step="0.01">
                                </div>
                            </div>
                        </div>
                    </div>
                    <div class="row mt-3">
                        <div class="col-md-4 mb-3">
                            <label for="bs-n" class="form-label">
                                Nodes (n)
                                <span class="custom-tooltip">
                                    <i class="fas fa-info-circle ms-1"></i>
                                    <span class="tooltip-text">Number of nodes in the bound state wave function (not including origin or infinity).</span>
                                </span>
                            </label>
                            <input type="number" class="form-control" id="bs-n" value="2" min="0">
                        </div>
                        <div class="col-md-4 mb-3">
                            <label for="bs-l" class="form-label">
                                Orbital Angular Momentum (l)
                                <span class="custom-tooltip">
                                    <i class="fas fa-info-circle ms-1"></i>
                                    <span class="tooltip-text">Orbital angular momentum of the captured particle in the bound state.</span>
                                </span>
                            </label>
                            <input type="number" class="form-control" id="bs-l" value="0" min="0">
                        </div>
                        <div class="col-md-4 mb-3">
                            <label for="bs-j" class="form-label">
                                Total Angular Momentum (j)
                                <span class="custom-tooltip">
                                    <i class="fas fa-info-circle ms-1"></i>
                                    <span class="tooltip-text">Total angular momentum (l+s) of the captured particle in the bound state.</span>
                                </span>
                            </label>
                            <input type="number" class="form-control" id="bs-j" value="0.5" step="0.5">
                        </div>
                    </div>
                </div>
            </div>

            <!-- Generate Button -->
            <div class="text-center mt-4">
                <button type="button" id="generate-btn" class="btn btn-primary btn-lg">
                    <i class="fas fa-file-code me-2"></i>Generate Input File
                </button>
            </div>
        </form>

        <!-- Output Section -->
        <div class="glass-card mt-5">
            <div class="d-flex justify-content-between align-items-center mb-3">
                <h3 class="mb-0"><i class="fas fa-code me-2"></i>Generated Input File</h3>
                <div>
                    <button id="copy-btn" class="action-btn me-2">
                        <i class="fas fa-copy me-1"></i>Copy
                    </button>
                    <button id="download-btn" class="action-btn">
                        <i class="fas fa-download me-1"></i>Download
                    </button>
                </div>
            </div>
            <pre id="output" class="output-area">Select parameters and click "Generate Input File" to create a FRESCO input file for capture reactions.</pre>
        </div>
    </div>

    <!-- Footer Section -->
    <footer class="footer">
        <div class="container">
            <div class="row">
                <div class="col-md-6">
                    <h5>FRESCO Input Generator</h5>
                    <p>A user-friendly web tool for generating input files for the FRESCO nuclear reaction code. </p>
                    <p>Designed and made by <a href="http://jinlei.fewbody.com/">Jin Lei</a>. Supported by the National Natural Science Foundation of China (Grants No. 12475132). If you find any bugs or errors related to this website, please <a href="mailto:jinl@tongji.edu.cn">email me</a>.</p>
                </div>
                <div class="col-md-6 text-md-end">
                    <h5>Resources</h5>
                    <ul class="list-unstyled">
                        <li><a href="fresco.pdf" target="_blank">FRESCO Documentation</a></li>
                        <li><a href="https://github.com/I-Thompson/fresco" target="_blank">FRESCO GitHub Repository</a></li>
                    </ul>
                </div>
            </div>
            <hr class="my-4" style="border-color: rgba(255, 255, 255, 0.1);">
            <div class="text-center">
                <p class="mb-0">© 2025 FRESCO Input Generator. Created for educational and research purposes. Designed and made by <a href="http://jinlei.fewbody.com/">Jin Lei</a>.</p>
            </div>
        </div>
    </footer>

    <!-- JavaScript Libraries -->
    <script src="https://cdnjs.cloudflare.com/ajax/libs/bootstrap/5.3.0/js/bootstrap.bundle.min.js" crossorigin="anonymous"></script>
    <script src="assets/js/fresco-common.js"></script>
    
    <!-- Custom JavaScript -->
    <script>
        // Initialize parameter manager
        let parameterManager;
        
        document.addEventListener('DOMContentLoaded', function() {
<<<<<<< HEAD
            // Check if FrescoNamelist is available
            console.log('DOM loaded, checking FrescoNamelist:', typeof window.FrescoNamelist);
            
            // Initialize basic form fields with configuration values
            if (window.FrescoNamelist && window.FrescoNamelist.initializeBasicFields) {
                window.FrescoNamelist.initializeBasicFields();
=======
            // Initialize the parameter manager
            if (typeof FrescoParameterManager !== 'undefined') {
                parameterManager = new FrescoParameterManager();
                updateParameterDisplay();
                console.log('Parameter manager initialized for capture reactions');
            } else {
                console.error('FrescoParameterManager not available');
>>>>>>> 33c89a06
            }
            
            // Check if FrescoNamelist is available for backward compatibility
            console.log('DOM loaded, checking FrescoNamelist:', typeof window.FrescoNamelist);
            
<<<<<<< HEAD
            // Toggle namelist section function
            window.toggleNamelistSection = function(sectionName) {
                console.log('Toggle section called:', sectionName);
                console.log('FrescoNamelist available:', typeof window.FrescoNamelist);
                
                const container = document.getElementById('namelist-forms');
                if (!container) {
                    console.error('Container namelist-forms not found');
                    return;
                }
                
                const existingSection = document.getElementById(`namelist-${sectionName}`);
                
                if (existingSection) {
                    // Section exists, remove it
                    existingSection.remove();
                    activeNamelistSections.delete(sectionName);
                    console.log('Section removed:', sectionName);
                } else {
                    // Section doesn't exist, create it
                    const sectionDiv = document.createElement('div');
                    sectionDiv.id = `namelist-${sectionName}`;
                    sectionDiv.className = 'namelist-section mt-3';
                    
                    // Add a simple test content first
                    sectionDiv.innerHTML = `<div class="glass-card"><h4>Loading ${sectionName}...</h4></div>`;
                    
                    // First add the section to the DOM
                    container.appendChild(sectionDiv);
                    console.log('Section div added to DOM');
                    
                    // Then create the form in it
                    if (window.FrescoNamelist && window.FrescoNamelist.createCategoryForm) {
                        console.log('Creating category form...');
                        window.FrescoNamelist.createCategoryForm(sectionName, sectionDiv.id, {});
                    } else {
                        console.error('FrescoNamelist not available or createCategoryForm not found');
                        sectionDiv.innerHTML = '<div class="glass-card"><p class="text-danger">Error: FrescoNamelist configuration not loaded</p></div>';
                    }
                    
                    activeNamelistSections.add(sectionName);
                }
                
                // Update button states
                updateNamelistButtons();
            };
            
            // Update button appearance based on active sections
            function updateNamelistButtons() {
                document.querySelectorAll('[onclick*="toggleNamelistSection"]').forEach(button => {
                    const sectionName = button.getAttribute('onclick').match(/toggleNamelistSection\('([^']+)'\)/)[1];
                    if (activeNamelistSections.has(sectionName)) {
                        button.classList.add('active');
                    } else {
                        button.classList.remove('active');
                    }
                });
=======
            // Initialize basic form fields with configuration values
            if (window.FrescoNamelist && window.FrescoNamelist.initializeBasicFields) {
                window.FrescoNamelist.initializeBasicFields();
>>>>>>> 33c89a06
            }
            
            // Set the binding energy same as Q-value initially
            document.getElementById('binding-energy').value = document.getElementById('qval').value;
            
            // When Q-value changes, update binding energy
            document.getElementById('qval').addEventListener('change', function() {
                document.getElementById('binding-energy').value = this.value;
            });
            
            // Generate FRESCO input file
            document.getElementById('generate-btn').addEventListener('click', function() {
                generateInputFile();
            });

            // Copy to clipboard
            document.getElementById('copy-btn').addEventListener('click', function() {
                copyToClipboard();
            });

            // Download file
            document.getElementById('download-btn').addEventListener('click', function() {
                downloadInputFile();
            });
        });
        
        // Parameter management functions
        function updateParameterDisplay() {
            if (!parameterManager) return;
            
<<<<<<< HEAD
            // Generate input file function
            function generateInputFile() {
                // Get form values
                const header = document.getElementById('header').value || document.getElementById('projectile').value + '(' + document.getElementById('target').value + ',g)' + document.getElementById('residual').value;
                const hcm = document.getElementById('hcm').value;
                const rmatch = document.getElementById('rmatch').value;
                const jtmax = document.getElementById('jtmax').value;
                const absend = document.getElementById('absend').value;
                const thmax = document.getElementById('thmax').value;
                const thinc = document.getElementById('thinc').value;
                const elab = document.getElementById('elab').value;
                const iter = document.getElementById('iter').value;
                const rintp = document.getElementById('rintp').value;
                
                const projectile = document.getElementById('projectile').value;
                const projMass = document.getElementById('proj-mass').value;
                const projZ = document.getElementById('proj-z').value;
                const projSpin = document.getElementById('proj-spin').value;
                
                const target = document.getElementById('target').value;
                const targMass = document.getElementById('targ-mass').value;
                const targZ = document.getElementById('targ-z').value;
                const targSpin = document.getElementById('targ-spin').value;
                
                const residual = document.getElementById('residual').value;
                const resMass = document.getElementById('res-mass').value;
                const resZ = document.getElementById('res-z').value;
                const resSpin = document.getElementById('res-spin').value;
                
                const qval = document.getElementById('qval').value;
                const rc = document.getElementById('rc').value;
                
                const vDepth = document.getElementById('v-depth').value;
                const vRadius = document.getElementById('v-radius').value;
                const vDiffuse = document.getElementById('v-diffuse').value;
                const wDepth = document.getElementById('w-depth').value;
                const wRadius = document.getElementById('w-radius').value;
                const wDiffuse = document.getElementById('w-diffuse').value;
                const vsoDepth = document.getElementById('vso-depth').value;
                const vsoRadius = document.getElementById('vso-radius').value;
                const vsoDiffuse = document.getElementById('vso-diffuse').value;
                
                const bsVDepth = document.getElementById('bs-v-depth').value;
                const bsVRadius = document.getElementById('bs-v-radius').value;
                const bsVDiffuse = document.getElementById('bs-v-diffuse').value;
                const bsVsoDepth = document.getElementById('bs-vso-depth').value;
                const bsVsoRadius = document.getElementById('bs-vso-radius').value;
                const bsVsoDiffuse = document.getElementById('bs-vso-diffuse').value;
                
                const bsN = document.getElementById('bs-n').value;
                const bsL = document.getElementById('bs-l').value;
                const bsJ = document.getElementById('bs-j').value;
=======
            const allocation = parameterManager.getParameterAllocation();
            
            // Update counts
            document.getElementById('generalCount').textContent = allocation.general.count;
            document.getElementById('advancedCount').textContent = allocation.advanced.count;
            
            // Update parameter lists
            updateParameterList('generalParameters', allocation.general.parameters, 'advanced');
            updateParameterList('advancedParameters', allocation.advanced.parameters, 'general');
        }

        function updateParameterList(containerId, parameters, moveToSection) {
            const container = document.getElementById(containerId);
            if (!container) return;
            
            container.innerHTML = '';
            
            parameters.forEach(param => {
                const item = document.createElement('div');
                item.className = `parameter-item d-flex justify-content-between align-items-center p-2 mb-2 rounded ${param.isFromFile ? 'border-start border-success border-3' : ''}`;
                item.style.backgroundColor = param.isFromFile ? '#f8fff8' : '#f8f9fa';
>>>>>>> 33c89a06
                
                const leftDiv = document.createElement('div');
                leftDiv.className = 'd-flex align-items-center';
                
                const nameSpan = document.createElement('span');
                nameSpan.className = 'fw-bold';
                nameSpan.textContent = param.label || param.name;
                nameSpan.style.color = '#333';
                
                const valueSpan = document.createElement('span');
                valueSpan.className = 'ms-2 text-muted small';
                if (param.currentValue !== null) {
                    valueSpan.textContent = `= ${param.currentValue}`;
                }
                
<<<<<<< HEAD
                // Collect all form data including basic and advanced parameters
                const formData = {
                    hcm: parseFloat(hcm),
                    rmatch: parseFloat(rmatch),
                    jtmin: 0.0,
                    jtmax: parseFloat(jtmax),
                    absend: parseFloat(absend),
                    thmin: 0.0,
                    thmax: parseFloat(thmax),
                    thinc: parseFloat(thinc),
                    chans: 1,
                    smats: 2,
                    xstabl: 1,
                    elab: elab,
                    iter: parseInt(iter)
                };
                
                // Add rintp only if it has a value
                if (rintp && rintp.trim() !== '') {
                    formData.rintp = parseFloat(rintp);
                }
                
                // Collect additional namelist parameters from advanced sections
                const namelistForms = document.getElementById('namelist-forms');
                if (namelistForms) {
                    const inputs = namelistForms.querySelectorAll('input, select');
                    inputs.forEach(input => {
                        const name = input.name;
                        const value = input.value;
                        if (name && value !== '' && value !== null && value !== undefined) {
                            if (input.type === 'number') {
                                formData[name] = parseFloat(value);
                            } else if (input.type === 'select-one' && input.selectedOptions[0]) {
                                const selectedValue = input.selectedOptions[0].value;
                                if (selectedValue === 'true') formData[name] = true;
                                else if (selectedValue === 'false') formData[name] = false;
                                else formData[name] = selectedValue;
                            } else {
                                formData[name] = value;
                            }
                        }
                    });
                }
                
                // Include parsed parameters from uploaded files
                if (window.parsedFrescoParameters) {
                    Object.keys(window.parsedFrescoParameters).forEach(param => {
                        let value = window.parsedFrescoParameters[param];
                        
                        // Special handling for elab - always use parsed value if it contains multiple energies
                        if (param === 'elab' && typeof value === 'string' && value.includes(',')) {
                            formData[param] = value;
                            console.log(`Overriding elab with parsed values: ${value}`);
                        } else if (!formData.hasOwnProperty(param)) {
                            // Only add if not already in formData (form fields take precedence)
                            // Try to parse as number if it looks like a number
                            if (typeof value === 'string' && /^-?\d*\.?\d+([eE][+-]?\d+)?$/.test(value)) {
                                value = parseFloat(value);
                            }
                            formData[param] = value;
                            console.log(`Including parsed parameter: ${param} = ${value}`);
                        }
                    });
                }
                
                // Generate namelist using the configuration
                const namelistSection = window.FrescoNamelist.generateNamelistSection(formData);
=======
                leftDiv.appendChild(nameSpan);
                leftDiv.appendChild(valueSpan);
                
                const moveBtn = document.createElement('button');
                moveBtn.className = 'btn btn-sm btn-outline-primary';
                moveBtn.innerHTML = moveToSection === 'general' ? '<i class="fas fa-arrow-left"></i>' : '<i class="fas fa-arrow-right"></i>';
                moveBtn.title = `Move to ${moveToSection} section`;
                moveBtn.onclick = () => moveParameter(param.name, moveToSection === 'general');
                
                item.appendChild(leftDiv);
                item.appendChild(moveBtn);
                container.appendChild(item);
            });
        }

        function moveParameter(paramName, toGeneral) {
            if (!parameterManager) return;
            
            try {
                parameterManager.moveParameter(paramName, toGeneral);
                updateParameterDisplay();
                
                const section = toGeneral ? 'General' : 'Advanced';
                console.log(`Parameter '${paramName}' moved to ${section} section`);
>>>>>>> 33c89a06
                
            } catch (error) {
                console.error('Parameter move error:', error);
            }
        }

        function resetParametersToDefaults() {
            if (!parameterManager) return;
            
            if (confirm('Reset all parameters to default allocation?')) {
                parameterManager.resetToDefaults();
                updateParameterDisplay();
                console.log('Parameters reset to default allocation');
            }
        }

        function showParameterState() {
            if (!parameterManager) return;
            
            const allocation = parameterManager.getParameterAllocation();
            console.log('Current Parameter State:', allocation);
            alert(`Current State:\n\nGeneral: ${allocation.general.count} parameters\nAdvanced: ${allocation.advanced.count} parameters\n\nSee console for detailed information.`);
        }
        
        // Generate input file function
        function generateInputFile() {
            // Get form values
            const header = document.getElementById('header').value || document.getElementById('projectile').value + '(' + document.getElementById('target').value + ',g)' + document.getElementById('residual').value;
            const hcm = document.getElementById('hcm').value;
            const rmatch = document.getElementById('rmatch').value;
            const jtmax = document.getElementById('jtmax').value;
            const absend = document.getElementById('absend').value;
            const thmax = document.getElementById('thmax').value;
            const thinc = document.getElementById('thinc').value;
            const elab = document.getElementById('elab').value;
            const iter = document.getElementById('iter').value;
            
            const projectile = document.getElementById('projectile').value;
            const projMass = document.getElementById('proj-mass').value;
            const projZ = document.getElementById('proj-z').value;
            const projSpin = document.getElementById('proj-spin').value;
            
            const target = document.getElementById('target').value;
            const targMass = document.getElementById('targ-mass').value;
            const targZ = document.getElementById('targ-z').value;
            const targSpin = document.getElementById('targ-spin').value;
            
            const residual = document.getElementById('residual').value;
            const resMass = document.getElementById('res-mass').value;
            const resZ = document.getElementById('res-z').value;
            const resSpin = document.getElementById('res-spin').value;
            
            const qval = document.getElementById('qval').value;
            const rc = document.getElementById('rc').value;
            
            const vDepth = document.getElementById('v-depth').value;
            const vRadius = document.getElementById('v-radius').value;
            const vDiffuse = document.getElementById('v-diffuse').value;
            const wDepth = document.getElementById('w-depth').value;
            const wRadius = document.getElementById('w-radius').value;
            const wDiffuse = document.getElementById('w-diffuse').value;
            const vsoDepth = document.getElementById('vso-depth').value;
            const vsoRadius = document.getElementById('vso-radius').value;
            const vsoDiffuse = document.getElementById('vso-diffuse').value;
            
            const bsVDepth = document.getElementById('bs-v-depth').value;
            const bsVRadius = document.getElementById('bs-v-radius').value;
            const bsVDiffuse = document.getElementById('bs-v-diffuse').value;
            const bsVsoDepth = document.getElementById('bs-vso-depth').value;
            const bsVsoRadius = document.getElementById('bs-vso-radius').value;
            const bsVsoDiffuse = document.getElementById('bs-vso-diffuse').value;
            
            const bsN = document.getElementById('bs-n').value;
            const bsL = document.getElementById('bs-l').value;
            const bsJ = document.getElementById('bs-j').value;
            
            const bindingEnergy = document.getElementById('binding-energy').value;
            const gammaSpin = document.getElementById('gamma-spin').value;
            const emMult = document.getElementById('em-mult').value;
            
            // Determine multipolarity based on selection
            let multipolarity = '';
            let ip1 = '-1';
            let ip2 = '1';
            
            switch(emMult) {
                case '1': // E1 only
                    multipolarity = 'E1 only';
                    ip1 = '-1';
                    ip2 = '1';
                    break;
                case '2': // M1 only
                    multipolarity = 'M1 only';
                    ip1 = '-1';
                    ip2 = '2';
                    break;
                case '3': // E2 only
                    multipolarity = 'E2 only';
                    ip1 = '-2';
                    ip2 = '1';
                    break;
                case '4': // E1 + M1
                    multipolarity = 'E1 + M1';
                    ip1 = '1';
                    ip2 = '0';
                    break;
                case '5': // E1 + E2
                    multipolarity = 'E1 + E2';
                    ip1 = '2';
                    ip2 = '1';
                    break;
                case '6': // All multipoles up to E2
                    multipolarity = 'All multipoles up to E2';
                    ip1 = '2';
                    ip2 = '0';
                    break;
            }
            
            // Collect all form data including basic and advanced parameters
            const formData = {
                hcm: parseFloat(hcm),
                rmatch: parseFloat(rmatch),
                jtmin: 0,
                jtmax: parseFloat(jtmax),
                absend: parseFloat(absend),
                thmin: 0,
                thmax: parseFloat(thmax),
                thinc: parseFloat(thinc),
                iter: parseInt(iter),
                elab: elab
            };
            
            // Use parameter manager to get all parameters
            if (parameterManager) {
                const allParameters = parameterManager.getAllParameters();
                Object.assign(formData, allParameters);
            }
            
            // Generate namelist using the configuration
            const namelistSection = window.FrescoNamelist.generateNamelistSection(formData);
            
            // Build the input file content
            let inputContent = `${header}
NAMELIST
${namelistSection}

 &PARTITION namep='${projectile}' massp=${projMass} zp=${projZ} nex=1 namet='${target}' masst=${targMass} zt=${targZ} qval=0.0 pwf=T /
 &STATES jp=${projSpin} copyp=0 bandp=1 ep=0.0000 kkp=0 tp=0 cpot=1 jt=${targSpin} copyt=0 bandt=1 et=0.0000 kkt=0 tt=0 /

 &PARTITION namep='Gamma' massp=0 zp=0 nex=1 namet='${residual}' masst=${resMass} zt=${resZ} qval=${qval} pwf=T /
 &STATES jp=${gammaSpin} copyp=0 bandp=1 ep=0.0000 kkp=0 tp=0 cpot=3 jt=${resSpin} copyt=0 bandt=1 et=0.0000 kkt=0 tt=0 /
 &partition / 

 &Pot kp=1 type= 0 shape= 0 p(1:3)=   ${targMass}.0000   0.0000   ${rc} /                                     
 &Pot kp=1 type= 1 shape= 0 p(1:3)=   ${vDepth}   ${vRadius}   ${vDiffuse} /`;

            // Add imaginary potential if W > 0
            if (wDepth > 0) {
                inputContent += `                                     
 &Pot kp=1 type= 2 shape= 0 p(1:3)=   ${wDepth}   ${wRadius}   ${wDiffuse} /`;
            }
            
            // Add spin-orbit potential if Vso > 0
            if (vsoDepth > 0) {
                inputContent += `                                     
 &Pot kp=1 type= 3 shape= 0 p(1:3)=   ${vsoDepth}   ${vsoRadius}   ${vsoDiffuse} /`;
            }
            
            // Add bound state potential
            inputContent += `                                     
 &Pot kp=2 type= 0 shape= 0 p(1:3)=   ${targMass}.0000   0.0000   ${rc} /                                     
 &Pot kp=2 type= 1 shape= 0 p(1:3)=   ${bsVDepth}   ${bsVRadius}   ${bsVDiffuse} /                                     
 &Pot kp=2 type= 3 shape= 0 p(1:3)=   ${bsVsoDepth}   ${bsVsoRadius}   ${bsVsoDiffuse} /                                     
 &pot / 

 &OVERLAP kn1=1 ic1=1 ic2=2 in=-2 kind=0 nn=${bsN} l=${bsL} sn=${projSpin} j=${bsJ} kbpot=2 be=${bindingEnergy} isc=1 /
 &overlap / 

 &COUPLING icto=2 icfrom=1 kind=2 ip1=${ip1} ip2=${ip2}/
 &cfp  in=2 ib=1 ia=1 kn=1  a=1.000     /
`;

            // Update output area
            document.getElementById('output').textContent = inputContent;
        }
        
        // Copy to clipboard function
        function copyToClipboard() {
            const outputText = document.getElementById('output').textContent;
            navigator.clipboard.writeText(outputText).then(
                function() {
                    // Success message
                    const copyBtn = document.getElementById('copy-btn');
                    const originalText = copyBtn.innerHTML;
                    copyBtn.innerHTML = '<i class="fas fa-check me-1"></i>Copied!';
                    
                    setTimeout(function() {
                        copyBtn.innerHTML = originalText;
                    }, 2000);
                },
                function() {
                    alert('Failed to copy to clipboard');
                }
            );
        }
        
        // Download input file function
        function downloadInputFile() {
            const outputText = document.getElementById('output').textContent;
            const projectile = document.getElementById('projectile').value;
            const target = document.getElementById('target').value;
            const fileName = `${projectile}_${target}_capture.in`;
            
            const blob = new Blob([outputText], { type: 'text/plain' });
            const url = URL.createObjectURL(blob);
            
            const a = document.createElement('a');
            a.href = url;
            a.download = fileName;
            document.body.appendChild(a);
            a.click();
            
            // Clean up
            setTimeout(function() {
                document.body.removeChild(a);
                window.URL.revokeObjectURL(url);
            }, 0);
        }
    </script>
</body>
</html><|MERGE_RESOLUTION|>--- conflicted
+++ resolved
@@ -800,14 +800,6 @@
         let parameterManager;
         
         document.addEventListener('DOMContentLoaded', function() {
-<<<<<<< HEAD
-            // Check if FrescoNamelist is available
-            console.log('DOM loaded, checking FrescoNamelist:', typeof window.FrescoNamelist);
-            
-            // Initialize basic form fields with configuration values
-            if (window.FrescoNamelist && window.FrescoNamelist.initializeBasicFields) {
-                window.FrescoNamelist.initializeBasicFields();
-=======
             // Initialize the parameter manager
             if (typeof FrescoParameterManager !== 'undefined') {
                 parameterManager = new FrescoParameterManager();
@@ -815,13 +807,19 @@
                 console.log('Parameter manager initialized for capture reactions');
             } else {
                 console.error('FrescoParameterManager not available');
->>>>>>> 33c89a06
             }
             
-            // Check if FrescoNamelist is available for backward compatibility
+            // Check if FrescoNamelist is available
             console.log('DOM loaded, checking FrescoNamelist:', typeof window.FrescoNamelist);
             
-<<<<<<< HEAD
+            // Initialize basic form fields with configuration values
+            if (window.FrescoNamelist && window.FrescoNamelist.initializeBasicFields) {
+                window.FrescoNamelist.initializeBasicFields();
+            }
+            
+            // Advanced namelist section management
+            const activeNamelistSections = new Set();
+            
             // Toggle namelist section function
             window.toggleNamelistSection = function(sectionName) {
                 console.log('Toggle section called:', sectionName);
@@ -879,11 +877,6 @@
                         button.classList.remove('active');
                     }
                 });
-=======
-            // Initialize basic form fields with configuration values
-            if (window.FrescoNamelist && window.FrescoNamelist.initializeBasicFields) {
-                window.FrescoNamelist.initializeBasicFields();
->>>>>>> 33c89a06
             }
             
             // Set the binding energy same as Q-value initially
@@ -914,60 +907,6 @@
         function updateParameterDisplay() {
             if (!parameterManager) return;
             
-<<<<<<< HEAD
-            // Generate input file function
-            function generateInputFile() {
-                // Get form values
-                const header = document.getElementById('header').value || document.getElementById('projectile').value + '(' + document.getElementById('target').value + ',g)' + document.getElementById('residual').value;
-                const hcm = document.getElementById('hcm').value;
-                const rmatch = document.getElementById('rmatch').value;
-                const jtmax = document.getElementById('jtmax').value;
-                const absend = document.getElementById('absend').value;
-                const thmax = document.getElementById('thmax').value;
-                const thinc = document.getElementById('thinc').value;
-                const elab = document.getElementById('elab').value;
-                const iter = document.getElementById('iter').value;
-                const rintp = document.getElementById('rintp').value;
-                
-                const projectile = document.getElementById('projectile').value;
-                const projMass = document.getElementById('proj-mass').value;
-                const projZ = document.getElementById('proj-z').value;
-                const projSpin = document.getElementById('proj-spin').value;
-                
-                const target = document.getElementById('target').value;
-                const targMass = document.getElementById('targ-mass').value;
-                const targZ = document.getElementById('targ-z').value;
-                const targSpin = document.getElementById('targ-spin').value;
-                
-                const residual = document.getElementById('residual').value;
-                const resMass = document.getElementById('res-mass').value;
-                const resZ = document.getElementById('res-z').value;
-                const resSpin = document.getElementById('res-spin').value;
-                
-                const qval = document.getElementById('qval').value;
-                const rc = document.getElementById('rc').value;
-                
-                const vDepth = document.getElementById('v-depth').value;
-                const vRadius = document.getElementById('v-radius').value;
-                const vDiffuse = document.getElementById('v-diffuse').value;
-                const wDepth = document.getElementById('w-depth').value;
-                const wRadius = document.getElementById('w-radius').value;
-                const wDiffuse = document.getElementById('w-diffuse').value;
-                const vsoDepth = document.getElementById('vso-depth').value;
-                const vsoRadius = document.getElementById('vso-radius').value;
-                const vsoDiffuse = document.getElementById('vso-diffuse').value;
-                
-                const bsVDepth = document.getElementById('bs-v-depth').value;
-                const bsVRadius = document.getElementById('bs-v-radius').value;
-                const bsVDiffuse = document.getElementById('bs-v-diffuse').value;
-                const bsVsoDepth = document.getElementById('bs-vso-depth').value;
-                const bsVsoRadius = document.getElementById('bs-vso-radius').value;
-                const bsVsoDiffuse = document.getElementById('bs-vso-diffuse').value;
-                
-                const bsN = document.getElementById('bs-n').value;
-                const bsL = document.getElementById('bs-l').value;
-                const bsJ = document.getElementById('bs-j').value;
-=======
             const allocation = parameterManager.getParameterAllocation();
             
             // Update counts
@@ -989,7 +928,6 @@
                 const item = document.createElement('div');
                 item.className = `parameter-item d-flex justify-content-between align-items-center p-2 mb-2 rounded ${param.isFromFile ? 'border-start border-success border-3' : ''}`;
                 item.style.backgroundColor = param.isFromFile ? '#f8fff8' : '#f8f9fa';
->>>>>>> 33c89a06
                 
                 const leftDiv = document.createElement('div');
                 leftDiv.className = 'd-flex align-items-center';
@@ -1005,41 +943,60 @@
                     valueSpan.textContent = `= ${param.currentValue}`;
                 }
                 
-<<<<<<< HEAD
-                // Collect all form data including basic and advanced parameters
-                const formData = {
-                    hcm: parseFloat(hcm),
-                    rmatch: parseFloat(rmatch),
-                    jtmin: 0.0,
-                    jtmax: parseFloat(jtmax),
-                    absend: parseFloat(absend),
-                    thmin: 0.0,
-                    thmax: parseFloat(thmax),
-                    thinc: parseFloat(thinc),
-                    chans: 1,
-                    smats: 2,
-                    xstabl: 1,
-                    elab: elab,
-                    iter: parseInt(iter)
+                leftDiv.appendChild(nameSpan);
+                leftDiv.appendChild(valueSpan);
+                
+                const rightDiv = document.createElement('div');
+                rightDiv.className = 'd-flex align-items-center';
+                
+                const moveBtn = document.createElement('button');
+                moveBtn.className = 'btn btn-sm btn-outline-secondary me-2';
+                moveBtn.innerHTML = `<i class="fas fa-arrow-${moveToSection === 'advanced' ? 'down' : 'up'}"></i>`;
+                moveBtn.title = `Move to ${moveToSection} section`;
+                moveBtn.onclick = () => {
+                    parameterManager.moveParameter(param.name, moveToSection);
+                    updateParameterDisplay();
                 };
                 
-                // Add rintp only if it has a value
-                if (rintp && rintp.trim() !== '') {
-                    formData.rintp = parseFloat(rintp);
-                }
-                
-                // Collect additional namelist parameters from advanced sections
-                const namelistForms = document.getElementById('namelist-forms');
-                if (namelistForms) {
-                    const inputs = namelistForms.querySelectorAll('input, select');
-                    inputs.forEach(input => {
-                        const name = input.name;
-                        const value = input.value;
-                        if (name && value !== '' && value !== null && value !== undefined) {
-                            if (input.type === 'number') {
-                                formData[name] = parseFloat(value);
-                            } else if (input.type === 'select-one' && input.selectedOptions[0]) {
-                                const selectedValue = input.selectedOptions[0].value;
+                rightDiv.appendChild(moveBtn);
+                
+                item.appendChild(leftDiv);
+                item.appendChild(rightDiv);
+                container.appendChild(item);
+            });
+        }
+        
+        function resetParametersToDefaults() {
+            if (parameterManager) {
+                parameterManager.resetToDefaultAllocation();
+                updateParameterDisplay();
+                console.log('Parameters reset to default allocation');
+            }
+        }
+
+        function showParameterState() {
+            if (!parameterManager) return;
+            
+            const allocation = parameterManager.getParameterAllocation();
+            console.log('Current Parameter State:', allocation);
+            alert(`Current State:\n\nGeneral: ${allocation.general.count} parameters\nAdvanced: ${allocation.advanced.count} parameters\n\nSee console for detailed information.`);
+        }
+        
+        // Generate input file function
+        function generateInputFile() {
+            // Get form values
+            const header = document.getElementById('header').value || document.getElementById('projectile').value + '(' + document.getElementById('target').value + ',g)' + document.getElementById('residual').value;
+            const hcm = document.getElementById('hcm').value;
+            const rmatch = document.getElementById('rmatch').value;
+            const jtmax = document.getElementById('jtmax').value;
+            const absend = document.getElementById('absend').value;
+            const thmax = document.getElementById('thmax').value;
+            const thinc = document.getElementById('thinc').value;
+            const elab = document.getElementById('elab').value;
+            const iter = document.getElementById('iter').value;
+            const rintp = document.getElementById('rintp').value;
+            
+            // Continue with the rest of the generateInputFile function...
                                 if (selectedValue === 'true') formData[name] = true;
                                 else if (selectedValue === 'false') formData[name] = false;
                                 else formData[name] = selectedValue;
@@ -1070,39 +1027,105 @@
                         }
                     });
                 }
-                
-                // Generate namelist using the configuration
-                const namelistSection = window.FrescoNamelist.generateNamelistSection(formData);
-=======
-                leftDiv.appendChild(nameSpan);
-                leftDiv.appendChild(valueSpan);
-                
-                const moveBtn = document.createElement('button');
-                moveBtn.className = 'btn btn-sm btn-outline-primary';
-                moveBtn.innerHTML = moveToSection === 'general' ? '<i class="fas fa-arrow-left"></i>' : '<i class="fas fa-arrow-right"></i>';
-                moveBtn.title = `Move to ${moveToSection} section`;
-                moveBtn.onclick = () => moveParameter(param.name, moveToSection === 'general');
-                
-                item.appendChild(leftDiv);
-                item.appendChild(moveBtn);
-                container.appendChild(item);
-            });
-        }
-
-        function moveParameter(paramName, toGeneral) {
-            if (!parameterManager) return;
-            
-            try {
-                parameterManager.moveParameter(paramName, toGeneral);
-                updateParameterDisplay();
-                
-                const section = toGeneral ? 'General' : 'Advanced';
-                console.log(`Parameter '${paramName}' moved to ${section} section`);
->>>>>>> 33c89a06
-                
-            } catch (error) {
-                console.error('Parameter move error:', error);
+            
+            // Collect all form data including basic and advanced parameters
+            const formData = {
+                hcm: parseFloat(hcm),
+                rmatch: parseFloat(rmatch),
+                jtmin: 0.0,
+                jtmax: parseFloat(jtmax),
+                absend: parseFloat(absend),
+                thmin: 0.0,
+                thmax: parseFloat(thmax),
+                thinc: parseFloat(thinc),
+                chans: 1,
+                smats: 2,
+                xstabl: 1,
+                elab: elab,
+                iter: parseInt(iter)
+            };
+            
+            // Add rintp only if it has a value
+            if (rintp && rintp.trim() !== '') {
+                formData.rintp = parseFloat(rintp);
             }
+            
+            // Collect parameters from the parameter manager
+            if (parameterManager) {
+                const allocation = parameterManager.getParameterAllocation();
+                
+                // Add general parameters with current values
+                allocation.general.parameters.forEach(param => {
+                    if (param.currentValue !== null && param.currentValue !== undefined) {
+                        let value = param.currentValue;
+                        // Parse numeric values
+                        if (param.type === 'number' && typeof value === 'string') {
+                            value = parseFloat(value);
+                        } else if (param.type === 'integer' && typeof value === 'string') {
+                            value = parseInt(value);
+                        } else if (param.type === 'boolean') {
+                            value = value === true || value === 'true' || value === 'T' || value === '1';
+                        }
+                        formData[param.name] = value;
+                    }
+                });
+                
+                // Add advanced parameters with non-default values
+                allocation.advanced.parameters.forEach(param => {
+                    if (param.currentValue !== null && param.currentValue !== undefined && param.currentValue !== param.default) {
+                        let value = param.currentValue;
+                        // Parse numeric values
+                        if (param.type === 'number' && typeof value === 'string') {
+                            value = parseFloat(value);
+                        } else if (param.type === 'integer' && typeof value === 'string') {
+                            value = parseInt(value);
+                        } else if (param.type === 'boolean') {
+                            value = value === true || value === 'true' || value === 'T' || value === '1';
+                        }
+                        formData[param.name] = value;
+                    }
+                });
+            }
+            
+            // Collect additional namelist parameters from advanced sections
+            const namelistForms = document.getElementById('namelist-forms');
+            if (namelistForms) {
+                const inputs = namelistForms.querySelectorAll('input, select');
+                inputs.forEach(input => {
+                    const name = input.name;
+                    const value = input.value;
+                    if (name && value !== '' && value !== null && value !== undefined && !formData.hasOwnProperty(name)) {
+                        if (input.type === 'number') {
+                            formData[name] = parseFloat(value);
+                        } else if (input.type === 'select-one' && input.selectedOptions[0]) {
+                            const selectedValue = input.selectedOptions[0].value;
+                            if (selectedValue === 'true') formData[name] = true;
+                            else if (selectedValue === 'false') formData[name] = false;
+                            else formData[name] = selectedValue;
+                        } else {
+                            formData[name] = value;
+                        }
+                    }
+                });
+            }
+            
+            // Include parsed parameters from uploaded files (only if not already specified in form)
+            if (window.parsedFrescoParameters) {
+                Object.keys(window.parsedFrescoParameters).forEach(param => {
+                    if (!formData.hasOwnProperty(param)) {
+                        let value = window.parsedFrescoParameters[param];
+                        // Try to parse as number if it looks like a number
+                        if (typeof value === 'string' && /^-?\d*\.?\d+([eE][+-]?\d+)?$/.test(value)) {
+                            value = parseFloat(value);
+                        }
+                        formData[param] = value;
+                        console.log(`Including parsed parameter: ${param} = ${value}`);
+                    }
+                });
+            }
+                
+            // Generate namelist using the configuration
+            const namelistSection = window.FrescoNamelist.generateNamelistSection(formData);
         }
 
         function resetParametersToDefaults() {
