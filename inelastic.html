<!DOCTYPE html>
<html lang="en">
<head>
    <meta charset="UTF-8">
    <meta name="viewport" content="width=device-width, initial-scale=1.0">
    <title>FRESCO Inelastic Scattering Generator</title>
    <meta name="description" content="Generate input files for FRESCO inelastic calculations. Configure parameters for nuclear reaction simulations.">
    <meta name="keywords" content="FRESCO, inelastic, nuclear physics, reaction calculations">
    <meta name="author" content="Jin Lei">
    <link rel="preconnect" href="https://cdnjs.cloudflare.com">
    <link rel="dns-prefetch" href="https://cdnjs.cloudflare.com">
    <link href="https://cdnjs.cloudflare.com/ajax/libs/bootstrap/5.3.0/css/bootstrap.min.css" rel="stylesheet" crossorigin="anonymous">
    <link rel="stylesheet" href="https://cdnjs.cloudflare.com/ajax/libs/font-awesome/6.4.0/css/all.min.css" crossorigin="anonymous">
    <link rel="stylesheet" href="assets/css/fresco-styles.css">
    <link rel="stylesheet" href="assets/css/dynamic-parameters.css">
    <!-- Google tag (gtag.js) -->
    <script async src="https://www.googletagmanager.com/gtag/js?id=G-J60NE88WR1"></script>
    <script src="assets/js/fresco-namelist.js"></script>
    <script src="assets/js/fresco-parameter-manager.js"></script>
<<<<<<< HEAD
=======
    <script src="assets/js/dynamic-parameter-manager.js"></script>
>>>>>>> 33c89a06
    <script src="assets/js/fresco-integration.js"></script>
</head>
<body>
    <!-- Theme Toggle -->
    <button class="theme-toggle" onclick="toggleTheme()" aria-label="Toggle dark mode">
        <i class="fas fa-moon" id="theme-icon"></i>
    </button>
    
    <a href="index.html" class="home-link">
        <i class="fas fa-home me-2"></i>Home
    </a>

    <!-- Header Section -->
    <header class="header">
        <div class="container">
            <h1><i class="fas fa-atom me-2"></i>Inelastic Scattering</h1>
            <p>Generate FRESCO input files for inelastic scattering calculations</p>
        </div>
    </header>

    <!-- Main Content -->
    <div class="container my-4">
        <!-- Upload Section -->
        <div class="glass-card mb-4">
            <h3><i class="fas fa-upload me-2"></i>Upload Existing Input File</h3>
            <div class="row">
                <div class="col-md-6">
                    <label for="file-upload-inelastic" class="form-label">
                        Select FRESCO Input File
                        <span class="custom-tooltip">
                            <i class="fas fa-info-circle ms-1"></i>
                            <span class="tooltip-text">Upload an existing FRESCO input file (.in, .inp, .txt) to populate the form fields automatically.</span>
                        </span>
                    </label>
                    <input type="file" class="form-control" id="file-upload-inelastic" accept=".in,.inp,.txt" onchange="handleFileUpload(event, 'inelastic')">
                </div>
                <div class="col-md-6 d-flex align-items-end">
                    <button type="button" class="glass-btn" onclick="document.getElementById('file-upload-inelastic').click()">
                        <i class="fas fa-folder-open me-2"></i>Browse Files
                    </button>
                </div>
            </div>
            <small class="form-text">Supported formats: .in, .inp, .txt</small>
        </div>

        <form id="inelastic-form">
            <!-- General Parameters -->
            <div class="glass-card">
                <h3><i class="fas fa-cogs me-2"></i>General FRESCO Parameters</h3>
                <div class="row">
                    <div class="col-md-4 mb-3">
                        <label for="header" class="form-label">
                            Header
                            <span class="custom-tooltip">
                                <i class="fas fa-info-circle ms-1"></i>
                                <span class="tooltip-text">Description of the calculation that will appear at the top of the input file.</span>
                            </span>
                        </label>
                        <input type="text" class="form-control" id="header" placeholder="alpha+C12 inelastic scattering">
                    </div>
                </div>
                <div class="row">
                    <div class="col-md-4 mb-3">
                        <label for="hcm" class="form-label">
                            Integration step size (hcm)
                            <span class="custom-tooltip">
                                <i class="fas fa-info-circle ms-1"></i>
                                <span class="tooltip-text">Step size for integration in center-of-mass frame. Smaller values give more accurate results but slower calculations (typical: 0.05-0.1).</span>
                            </span>
                        </label>
                        <input type="number" class="form-control" id="hcm" value="0.05" step="0.01">
                    </div>
                    <div class="col-md-4 mb-3">
                        <label for="rmatch" class="form-label">
                            Matching radius (rmatch)
                            <span class="custom-tooltip">
                                <i class="fas fa-info-circle ms-1"></i>
                                <span class="tooltip-text">The radius at which the internal and asymptotic solutions are matched (typical: 20-60 fm).</span>
                            </span>
                        </label>
                        <input type="number" class="form-control" id="rmatch" value="20">
                    </div>
                    <div class="col-md-4 mb-3">
                        <label for="rintp" class="form-label">
                            Integration mesh size (rintp)
                            <span class="custom-tooltip">
                                <i class="fas fa-info-circle ms-1"></i>
                                <span class="tooltip-text">Radial integration mesh size in fm. Typical values are 0.1-0.5 fm.</span>
                            </span>
                        </label>
                        <input type="number" class="form-control" id="rintp" step="0.1">
                    </div>
                    <div class="col-md-4 mb-3">
                        <label for="rasym" class="form-label">
                            Asymptotic radius (rasym)
                            <span class="custom-tooltip">
                                <i class="fas fa-info-circle ms-1"></i>
                                <span class="tooltip-text">Radius for asymptotic matching (typically 0.0 for automatic).</span>
                            </span>
                        </label>
                        <input type="number" class="form-control" id="rasym" value="0.0" step="0.1">
                    </div>
                </div>
                <div class="row">
                    <div class="col-md-4 mb-3">
                        <label for="jtmin" class="form-label">
                            Min angular momentum (jtmin)
                            <span class="custom-tooltip">
                                <i class="fas fa-info-circle ms-1"></i>
                                <span class="tooltip-text">Minimum angular momentum included in the calculation (typically 0.0).</span>
                            </span>
                        </label>
                        <input type="number" class="form-control" id="jtmin" value="0.0" step="0.5">
                    </div>
                    <div class="col-md-4 mb-3">
                        <label for="jtmax" class="form-label">
                            Max angular momentum (jtmax)
                            <span class="custom-tooltip">
                                <i class="fas fa-info-circle ms-1"></i>
                                <span class="tooltip-text">Maximum angular momentum included in the calculation. Higher values needed for higher energies and heavier systems.</span>
                            </span>
                        </label>
                        <input type="number" class="form-control" id="jtmax" value="40">
                    </div>
                    <div class="col-md-4 mb-3">
                        <label for="jbord" class="form-label">
                            J-border (jbord)
                            <span class="custom-tooltip">
                                <i class="fas fa-info-circle ms-1"></i>
                                <span class="tooltip-text">Angular momentum border for coupled channels (usually 0).</span>
                            </span>
                        </label>
                        <input type="number" class="form-control" id="jbord" value="0" step="0.5">
                    </div>
                </div>
                <div class="row">
                    <div class="col-md-4 mb-3">
                        <label for="absend" class="form-label">
                            Convergence parameter (absend)
                            <span class="custom-tooltip">
                                <i class="fas fa-info-circle ms-1"></i>
                                <span class="tooltip-text">Convergence criterion. Smaller values give more precise results (typical: 0.001-0.01).</span>
                            </span>
                        </label>
                        <input type="number" class="form-control" id="absend" value="0.01" step="0.001">
                    </div>
                    <div class="col-md-4 mb-3">
                        <label for="accrcy" class="form-label">
                            Accuracy (accrcy)
                            <span class="custom-tooltip">
                                <i class="fas fa-info-circle ms-1"></i>
                                <span class="tooltip-text">Numerical accuracy parameter (typically 0.0001).</span>
                            </span>
                        </label>
                        <input type="number" class="form-control" id="accrcy" value="0.0001" step="0.0001">
                    </div>
                    <div class="col-md-4 mb-3">
                        <label for="thmin" class="form-label">
                            Minimum angle (thmin)
                            <span class="custom-tooltip">
                                <i class="fas fa-info-circle ms-1"></i>
                                <span class="tooltip-text">Minimum scattering angle in degrees (usually 0.0).</span>
                            </span>
                        </label>
                        <input type="number" class="form-control" id="thmin" value="0.0" step="0.1">
                    </div>
                </div>
                <div class="row">
                    <div class="col-md-4 mb-3">
                        <label for="thmax" class="form-label">
                            Maximum angle (thmax)
                            <span class="custom-tooltip">
                                <i class="fas fa-info-circle ms-1"></i>
                                <span class="tooltip-text">Maximum scattering angle in degrees.</span>
                            </span>
                        </label>
                        <input type="number" class="form-control" id="thmax" value="180">
                    </div>
                    <div class="col-md-4 mb-3">
                        <label for="thinc" class="form-label">
                            Angle increment (thinc)
                            <span class="custom-tooltip">
                                <i class="fas fa-info-circle ms-1"></i>
                                <span class="tooltip-text">Increment between calculated scattering angles in degrees.</span>
                            </span>
                        </label>
                        <input type="number" class="form-control" id="thinc" value="1.0" step="0.1">
                    </div>
                </div>
                <div class="row">
                    <div class="col-md-4 mb-3">
                        <label for="xstabl" class="form-label">
                            Cross-section units (xstabl)
                            <span class="custom-tooltip">
                                <i class="fas fa-info-circle ms-1"></i>
                                <span class="tooltip-text">Cross-section units: 1 for mb, 2 for fm².</span>
                            </span>
                        </label>
                        <select class="form-select" id="xstabl">
                            <option value="1">1 - Millibarns (mb)</option>
                            <option value="2">2 - Square femtometers (fm²)</option>
                        </select>
                    </div>
                    <div class="col-md-4 mb-3">
                        <label for="elab" class="form-label">
                            Laboratory energy (elab)
                            <span class="custom-tooltip">
                                <i class="fas fa-info-circle ms-1"></i>
                                <span class="tooltip-text">Laboratory energy of the projectile in MeV. For multi-energy calculations, use comma-separated values.</span>
                            </span>
                        </label>
                        <input type="text" class="form-control" id="elab" value="100.0">
                    </div>
                    <div class="col-md-4 mb-3">
                        <label for="iter" class="form-label">
                            Number of iterations (iter)
                            <span class="custom-tooltip">
                                <i class="fas fa-info-circle ms-1"></i>
                                <span class="tooltip-text">Number of iterations for solving coupled equations. For inelastic scattering, a value of 1 is usually sufficient.</span>
                            </span>
                        </label>
                        <input type="number" class="form-control" id="iter" value="1" min="1">
                    </div>
                    <div class="col-md-4 mb-3">
                        <label for="iblock" class="form-label">
                            Blocked channels (iblock)
                            <span class="custom-tooltip">
                                <i class="fas fa-info-circle ms-1"></i>
                                <span class="tooltip-text">Number of channels to block together and solve exactly. For inelastic calculations, this should be set to the number of excited states plus one.</span>
                            </span>
                        </label>
                        <input type="number" class="form-control" id="iblock" value="1" min="1">
                    </div>
                </div>
                <div class="row">
                    <div class="col-md-4 mb-3">
                        <label for="chans" class="form-label">
                            Channels output (chans)
                            <span class="custom-tooltip">
                                <i class="fas fa-info-circle ms-1"></i>
                                <span class="tooltip-text">Channel output control (typically 1).</span>
                            </span>
                        </label>
                        <input type="number" class="form-control" id="chans" value="1">
                    </div>
                    <div class="col-md-4 mb-3">
                        <label for="smats" class="form-label">
                            S-matrix output (smats)
                            <span class="custom-tooltip">
                                <i class="fas fa-info-circle ms-1"></i>
                                <span class="tooltip-text">S-matrix output control (typically 2).</span>
                            </span>
                        </label>
                        <input type="number" class="form-control" id="smats" value="2">
                    </div>
                    <div class="col-md-4 mb-3">
                        <label for="switch" class="form-label">
                            Switch parameter (switch)
                            <span class="custom-tooltip">
                                <i class="fas fa-info-circle ms-1"></i>
                                <span class="tooltip-text">Switch for calculation options (typically 0.0).</span>
                            </span>
                        </label>
                        <input type="number" class="form-control" id="switch" value="0.0" step="0.1">
                    </div>
                </div>
                <div class="row">
                    <div class="col-md-4 mb-3">
                        <label for="ajswtch" class="form-label">
                            Angular momentum switch (ajswtch)
                            <span class="custom-tooltip">
                                <i class="fas fa-info-circle ms-1"></i>
                                <span class="tooltip-text">Angular momentum switch parameter (typically 0.0).</span>
                            </span>
                        </label>
                        <input type="number" class="form-control" id="ajswtch" value="0.0" step="0.5">
                    </div>
                </div>
            </div>

            <!-- Dynamic Parameter Management -->
            <div class="glass-card parameter-display-card">
                <h3><i class="fas fa-sliders-h me-2"></i>FRESCO Parameter Management</h3>
                <p class="text-white-50 mb-3">Dynamically manage parameters between General and Advanced sections. Upload a FRESCO file to automatically populate parameters.</p>
                
                <!-- Parameter Sections -->
                <div class="row">
                    <!-- General Parameters -->
                    <div class="col-md-6">
                        <div class="parameter-section mb-3" style="border: 1px solid #444; border-radius: 8px; overflow: hidden;">
                            <div class="section-header" style="background: #2c3e50; color: white; padding: 15px; display: flex; justify-content: space-between; align-items: center;">
                                <span><i class="fas fa-star me-2"></i>General FRESCO Parameters</span>
                                <span class="badge bg-primary" id="generalCount">0</span>
                            </div>
                            <div class="parameter-list" id="generalParameters" style="max-height: 400px; overflow-y: auto; padding: 10px;">
                                <!-- General parameters will be populated here -->
                            </div>
                        </div>
                    </div>

                    <!-- Advanced Parameters -->
                    <div class="col-md-6">
                        <div class="parameter-section mb-3" style="border: 1px solid #444; border-radius: 8px; overflow: hidden;">
                            <div class="section-header" style="background: #8e44ad; color: white; padding: 15px; display: flex; justify-content: space-between; align-items: center;">
                                <span><i class="fas fa-cogs me-2"></i>Advanced FRESCO Parameters</span>
                                <span class="badge bg-secondary" id="advancedCount">0</span>
                            </div>
                            <div class="parameter-list" id="advancedParameters" style="max-height: 400px; overflow-y: auto; padding: 10px;">
                                <!-- Advanced parameters will be populated here -->
                            </div>
                        </div>
                    </div>
                </div>
                
                <!-- Parameter Management Controls -->
                <div class="text-center mt-3">
                    <button type="button" class="btn btn-outline-light btn-sm me-2" onclick="resetParametersToDefaults()">
                        <i class="fas fa-undo me-1"></i>Reset to Defaults
                    </button>
                    <button type="button" class="btn btn-outline-info btn-sm" onclick="showParameterState()">
                        <i class="fas fa-info-circle me-1"></i>Show Current State
                    </button>
                </div>
            </div>

            <!-- Partition Parameters -->
            <div class="glass-card">
                <h3><i class="fas fa-project-diagram me-2"></i>Partition Parameters</h3>
                <div class="row">
                    <div class="col-md-6 mb-3">
                        <h4 class="mb-3">Projectile</h4>
                        <div class="row">
                            <div class="col-md-6 mb-3">
                                <label for="projectile" class="form-label">
                                    Symbol
                                    <span class="custom-tooltip">
                                        <i class="fas fa-info-circle ms-1"></i>
                                        <span class="tooltip-text">Symbol of the projectile nucleus (e.g., alpha, p, d, etc.).</span>
                                    </span>
                                </label>
                                <input type="text" class="form-control" id="projectile" value="alpha">
                            </div>
                            <div class="col-md-6 mb-3">
                                <label for="proj-mass" class="form-label">
                                    Mass (amu)
                                    <span class="custom-tooltip">
                                        <i class="fas fa-info-circle ms-1"></i>
                                        <span class="tooltip-text">Mass of projectile in atomic mass units.</span>
                                    </span>
                                </label>
                                <input type="number" class="form-control" id="proj-mass" value="4.00" step="0.01">
                            </div>
                        </div>
                        <div class="row">
                            <div class="col-md-6 mb-3">
                                <label for="proj-z" class="form-label">
                                    Charge (Z)
                                    <span class="custom-tooltip">
                                        <i class="fas fa-info-circle ms-1"></i>
                                        <span class="tooltip-text">Atomic number of the projectile.</span>
                                    </span>
                                </label>
                                <input type="number" class="form-control" id="proj-z" value="2">
                            </div>
                            <div class="col-md-6 mb-3">
                                <label for="proj-excited" class="form-label">
                                    Number of excited states
                                    <span class="custom-tooltip">
                                        <i class="fas fa-info-circle ms-1"></i>
                                        <span class="tooltip-text">Number of excited states to include for projectile (including ground state).</span>
                                    </span>
                                </label>
                                <input type="number" class="form-control" id="proj-excited" value="1" min="1">
                            </div>
                        </div>
                        <div class="row">
                            <div class="col-md-4 mb-3">
                                <label for="proj-spin" class="form-label">
                                    Default spin (jp)
                                    <span class="custom-tooltip">
                                        <i class="fas fa-info-circle ms-1"></i>
                                        <span class="tooltip-text">Default spin of projectile states.</span>
                                    </span>
                                </label>
                                <input type="number" class="form-control" id="proj-spin" value="0.0" step="0.5">
                            </div>
                            <div class="col-md-4 mb-3">
                                <label for="ptyp" class="form-label">
                                    Projectile type (ptyp)
                                    <span class="custom-tooltip">
                                        <i class="fas fa-info-circle ms-1"></i>
                                        <span class="tooltip-text">Projectile type parameter.</span>
                                    </span>
                                </label>
                                <input type="number" class="form-control" id="ptyp" value="0">
                            </div>
                            <div class="col-md-4 mb-3">
                                <label for="proj-energy" class="form-label">
                                    Default energy (ep)
                                    <span class="custom-tooltip">
                                        <i class="fas fa-info-circle ms-1"></i>
                                        <span class="tooltip-text">Default excitation energy for projectile.</span>
                                    </span>
                                </label>
                                <input type="number" class="form-control" id="proj-energy" value="0.0" step="0.01">
                            </div>
                        </div>
                    </div>
                    <div class="col-md-6 mb-3">
                        <h4 class="mb-3">Target</h4>
                        <div class="row">
                            <div class="col-md-6 mb-3">
                                <label for="target" class="form-label">
                                    Symbol
                                    <span class="custom-tooltip">
                                        <i class="fas fa-info-circle ms-1"></i>
                                        <span class="tooltip-text">Symbol of the target nucleus.</span>
                                    </span>
                                </label>
                                <input type="text" class="form-control" id="target" value="12C">
                            </div>
                            <div class="col-md-6 mb-3">
                                <label for="targ-mass" class="form-label">
                                    Mass (amu)
                                    <span class="custom-tooltip">
                                        <i class="fas fa-info-circle ms-1"></i>
                                        <span class="tooltip-text">Mass of target in atomic mass units.</span>
                                    </span>
                                </label>
                                <input type="number" class="form-control" id="targ-mass" value="12.0" step="0.1">
                            </div>
                        </div>
                        <div class="row">
                            <div class="col-md-6 mb-3">
                                <label for="targ-z" class="form-label">
                                    Charge (Z)
                                    <span class="custom-tooltip">
                                        <i class="fas fa-info-circle ms-1"></i>
                                        <span class="tooltip-text">Atomic number of the target.</span>
                                    </span>
                                </label>
                                <input type="number" class="form-control" id="targ-z" value="6">
                            </div>
                            <div class="col-md-6 mb-3">
                                <label for="targ-excited" class="form-label">
                                    Number of excited states (nex)
                                    <span class="custom-tooltip">
                                        <i class="fas fa-info-circle ms-1"></i>
                                        <span class="tooltip-text">Number of excited states to include for target (including ground state).</span>
                                    </span>
                                </label>
                                <input type="number" class="form-control" id="targ-excited" value="2" min="1">
                                <input type="hidden" class="form-control" id="nex" value="2">
                            </div>
                        </div>
                        <div class="row">
                            <div class="col-md-4 mb-3">
                                <label for="targ-spin" class="form-label">
                                    Default spin (jt)
                                    <span class="custom-tooltip">
                                        <i class="fas fa-info-circle ms-1"></i>
                                        <span class="tooltip-text">Default spin of target states.</span>
                                    </span>
                                </label>
                                <input type="number" class="form-control" id="targ-spin" value="0.0" step="0.5">
                            </div>
                            <div class="col-md-4 mb-3">
                                <label for="ptyt" class="form-label">
                                    Target type (ptyt)
                                    <span class="custom-tooltip">
                                        <i class="fas fa-info-circle ms-1"></i>
                                        <span class="tooltip-text">Target type parameter.</span>
                                    </span>
                                </label>
                                <input type="number" class="form-control" id="ptyt" value="0">
                            </div>
                            <div class="col-md-4 mb-3">
                                <label for="targ-energy" class="form-label">
                                    Default energy (et)
                                    <span class="custom-tooltip">
                                        <i class="fas fa-info-circle ms-1"></i>
                                        <span class="tooltip-text">Default excitation energy for target.</span>
                                    </span>
                                </label>
                                <input type="number" class="form-control" id="targ-energy" value="0.0" step="0.01">
                            </div>
                        </div>
                        <div class="row">
                            <div class="col-md-6 mb-3">
                                <label for="qval" class="form-label">
                                    Q-value (qval)
                                    <span class="custom-tooltip">
                                        <i class="fas fa-info-circle ms-1"></i>
                                        <span class="tooltip-text">Q-value for the reaction in MeV. Usually 0.0 for inelastic scattering.</span>
                                    </span>
                                </label>
                                <input type="number" class="form-control" id="qval" value="0.0" step="0.01">
                            </div>
                            <div class="col-md-6 mb-3">
                                <label for="cpot" class="form-label">
                                    Copy potential (cpot)
                                    <span class="custom-tooltip">
                                        <i class="fas fa-info-circle ms-1"></i>
                                        <span class="tooltip-text">Copy potential from partition (usually 1).</span>
                                    </span>
                                </label>
                                <input type="number" class="form-control" id="cpot" value="1">
                            </div>
                        </div>
                        <div class="row">
                            <div class="col-md-6 mb-3">
                                <label for="copyt" class="form-label">
                                    Copy target (copyt)
                                    <span class="custom-tooltip">
                                        <i class="fas fa-info-circle ms-1"></i>
                                        <span class="tooltip-text">Copy target parameter.</span>
                                    </span>
                                </label>
                                <input type="number" class="form-control" id="copyt" value="1">
                            </div>
                        </div>
                    </div>
                </div>
            </div>

            <!-- Excited States Section -->
            <div class="glass-card">
                <h3><i class="fas fa-arrow-up me-2"></i>Excited States</h3>
                
                <!-- Target Excited States Section -->
                <h4 class="mb-3">Target Excited States</h4>
                <div id="target-states-container">
                    <!-- Ground state is always included -->
                    <div class="excited-state-card">
                        <div class="d-flex justify-content-between align-items-center mb-3">
                            <h5>Ground State</h5>
                        </div>
                        <div class="row">
                            <div class="col-md-4 mb-3">
                                <label class="form-label">
                                    Spin (J)
                                    <span class="custom-tooltip">
                                        <i class="fas fa-info-circle ms-1"></i>
                                        <span class="tooltip-text">Ground state spin of the target nucleus (in units of ħ).</span>
                                    </span>
                                </label>
                                <input type="number" class="form-control targ-state-spin" value="0.0" step="0.5">
                            </div>
                            <div class="col-md-4 mb-3">
                                <label class="form-label">
                                    Parity
                                    <span class="custom-tooltip">
                                        <i class="fas fa-info-circle ms-1"></i>
                                        <span class="tooltip-text">Parity of the state (+1 for positive, -1 for negative).</span>
                                    </span>
                                </label>
                                <select class="form-select targ-state-parity">
                                    <option value="1">Positive (+1)</option>
                                    <option value="-1">Negative (-1)</option>
                                </select>
                            </div>
                            <div class="col-md-4 mb-3">
                                <label class="form-label">
                                    Excitation Energy (MeV)
                                    <span class="custom-tooltip">
                                        <i class="fas fa-info-circle ms-1"></i>
                                        <span class="tooltip-text">Energy of excited state relative to ground state. Set to 0 for ground state.</span>
                                    </span>
                                </label>
                                <input type="number" class="form-control targ-state-energy" value="0.0" step="0.01" readonly>
                            </div>
                        </div>
                    </div>
                </div>
                
                <!-- Excited states will be added here dynamically -->
                <div id="additional-target-states"></div>
                
                <!-- Add State Button (only shown if more states needed) -->
                <div class="add-state-btn" id="add-target-state-btn">
                    <i class="fas fa-plus me-2"></i>Add Target Excited State
                </div>
                
                <!-- Projectile Excited States Section (if applicable) -->
                <div id="projectile-states-section" class="mt-4">
                    <h4 class="mb-3">Projectile Excited States</h4>
                    <div id="projectile-states-container">
                        <!-- Ground state is always included -->
                        <div class="excited-state-card">
                            <div class="d-flex justify-content-between align-items-center mb-3">
                                <h5>Ground State</h5>
                            </div>
                            <div class="row">
                                <div class="col-md-4 mb-3">
                                    <label class="form-label">
                                        Spin (J)
                                        <span class="custom-tooltip">
                                            <i class="fas fa-info-circle ms-1"></i>
                                            <span class="tooltip-text">Ground state spin of the projectile nucleus (in units of ħ).</span>
                                        </span>
                                    </label>
                                    <input type="number" class="form-control proj-state-spin" value="0.0" step="0.5">
                                </div>
                                <div class="col-md-4 mb-3">
                                    <label class="form-label">
                                        Parity
                                        <span class="custom-tooltip">
                                            <i class="fas fa-info-circle ms-1"></i>
                                            <span class="tooltip-text">Parity of the state (+1 for positive, -1 for negative).</span>
                                        </span>
                                    </label>
                                    <select class="form-select proj-state-parity">
                                        <option value="1">Positive (+1)</option>
                                        <option value="-1">Negative (-1)</option>
                                    </select>
                                </div>
                                <div class="col-md-4 mb-3">
                                    <label class="form-label">
                                        Excitation Energy (MeV)
                                        <span class="custom-tooltip">
                                            <i class="fas fa-info-circle ms-1"></i>
                                            <span class="tooltip-text">Energy of excited state relative to ground state. Set to 0 for ground state.</span>
                                        </span>
                                    </label>
                                    <input type="number" class="form-control proj-state-energy" value="0.0" step="0.01" readonly>
                                </div>
                            </div>
                        </div>
                    </div>
                    
                    <!-- Additional projectile excited states will be added here -->
                    <div id="additional-proj-states"></div>
                    
                    <!-- Add Projectile State Button (only shown if more states needed) -->
                    <div class="add-state-btn" id="add-proj-state-btn">
                        <i class="fas fa-plus me-2"></i>Add Projectile Excited State
                    </div>
                </div>
            </div>

            <!-- Potentials Section -->
            <div class="glass-card">
                <h3><i class="fas fa-atom me-2"></i>Potential Parameters</h3>
                
                <!-- Comprehensive Potential Documentation -->
                <div class="alert alert-info">
                    <h5><i class="fas fa-info-circle me-2"></i>Nuclear Potential Form Factor Information</h5>
                    <p><strong>Note:</strong> TYPE=0 (Coulomb potential) is handled separately in the Coulomb potential section above. The nuclear potential options below are for TYPE=1 and higher.</p>
                    <p><strong>Shape Definitions:</strong></p>
                    <ul class="mb-2">
                        <li><strong>Volume potentials (TYPE=1,8,15):</strong> R = P2*CC, RH = (r-R)/P3, E = exp(-(r-R)/P3)</li>
                        <li><strong>Surface potentials (TYPE=2):</strong> First derivative forms, normalized to -1 when E=1</li>
                        <li><strong>Spin-orbit potentials (TYPE=3,4):</strong> Multiplied by [j(j+1)-l(l+1)-s(s+1)]/2l·s, CONLS = 2.000</li>
                        <li><strong>Tensor potentials (TYPE=5,6,7):</strong> Second derivative forms, normalized to unity when E=1</li>
                    </ul>
                    <p><strong>Special Features:</strong></p>
                    <ul class="mb-0">
                        <li>If TYPE < 0: Add potential numerically to previous potential using abs(TYPE)</li>
                        <li>SHAPE ≥ 30: L/J-dependent potential with form factor</li>
                        <li>SHAPE = 40-42: Parity/L/J-dependent potentials</li>
                        <li>SHAPE 7-9: Read from external file (rewind with negative values)</li>
                    </ul>
                </div>
                
                <!-- Coulomb Potential -->
                <div class="potential-card" id="coulomb-potential">
                    <div class="d-flex justify-content-between align-items-center mb-3">
                        <h4>Coulomb Potential</h4>
                    </div>
                    <div class="row">
                        <div class="col-md-4 mb-3">
                            <label for="rc" class="form-label">
                                Coulomb radius (rc)
                                <span class="custom-tooltip">
                                    <i class="fas fa-info-circle ms-1"></i>
                                    <span class="tooltip-text">Coulomb radius parameter in fm. Typically 1.2-1.3 times A^(1/3).</span>
                                </span>
                            </label>
                            <input type="number" class="form-control" id="rc" value="1.2" step="0.1">
                        </div>
                        <div class="col-md-4 mb-3">
                            <label for="ap" class="form-label">
                                Projectile mass number (ap)
                                <span class="custom-tooltip">
                                    <i class="fas fa-info-circle ms-1"></i>
                                    <span class="tooltip-text">Mass number of the projectile used for Coulomb potential calculation.</span>
                                </span>
                            </label>
                            <input type="number" class="form-control" id="ap" value="4.0" step="0.1">
                        </div>
                        <div class="col-md-4 mb-3">
                            <label for="at" class="form-label">
                                Target mass number (at)
                                <span class="custom-tooltip">
                                    <i class="fas fa-info-circle ms-1"></i>
                                    <span class="tooltip-text">Mass number of the target used for Coulomb potential calculation.</span>
                                </span>
                            </label>
                            <input type="number" class="form-control" id="at" value="12.0" step="0.1">
                        </div>
                    </div>
                </div>
                
                <!-- Nuclear Potentials -->
                <div id="potential-container">
                    <!-- This will be filled with potential cards -->
                </div>
                
                <!-- Add Potential Button -->
                <div class="add-potential-btn" id="add-potential-btn">
                    <i class="fas fa-plus me-2"></i>Add Nuclear Potential
                </div>
                
                <!-- Deformation Parameters -->
                <div class="potential-card" id="deformation-parameters">
                    <div class="d-flex justify-content-between align-items-center mb-3">
                        <h4>Deformation Parameters</h4>
                    </div>
                    <div class="row">
                        <div class="col-md-6 mb-3">
                            <label for="def-type" class="form-label">
                                Deformation Type
                                <span class="custom-tooltip">
                                    <i class="fas fa-info-circle ms-1"></i>
                                    <span class="tooltip-text">Type of deformation to include.</span>
                                </span>
                            </label>
                            <select class="form-select" id="def-type">
                                <option value="11">Deformed Target (TYPE=11)</option>
                                <option value="10">Deformed Projectile (TYPE=10)</option>
                            </select>
                        </div>
                        <div class="col-md-6 mb-3">
                            <label for="def-shape" class="form-label">
                                Deformation Method
                                <span class="custom-tooltip">
                                    <i class="fas fa-info-circle ms-1"></i>
                                    <span class="tooltip-text">Method for calculating deformation: 10 for first-order approximation, 11 for numerical deformation.</span>
                                </span>
                            </label>
                            <select class="form-select" id="def-shape">
                                <option value="10">First order (SHAPE=10)</option>
                                <option value="11">Numerical (SHAPE=11)</option>
                            </select>
                        </div>
                    </div>
                    <div class="row">
                        <div class="col-md-4 mb-3">
                            <label for="beta2" class="form-label">
                                β₂ Parameter
                                <span class="custom-tooltip">
                                    <i class="fas fa-info-circle ms-1"></i>
                                    <span class="tooltip-text">Quadrupole deformation parameter (β₂).</span>
                                </span>
                            </label>
                            <input type="number" class="form-control" id="beta2" value="0.608" step="0.001">
                        </div>
                        <div class="col-md-4 mb-3">
                            <label for="beta3" class="form-label">
                                β₃ Parameter
                                <span class="custom-tooltip">
                                    <i class="fas fa-info-circle ms-1"></i>
                                    <span class="tooltip-text">Octupole deformation parameter (β₃). Typically needed for negative parity states.</span>
                                </span>
                            </label>
                            <input type="number" class="form-control" id="beta3" value="0.0" step="0.001">
                        </div>
                    </div>
                </div>
            </div>

            <!-- Generate Button -->
            <div class="text-center mt-4">
                <button type="button" id="generate-btn" class="btn btn-primary btn-lg">
                    <i class="fas fa-file-code me-2"></i>Generate Input File
                </button>
            </div>
        </form>

        <!-- Output Section -->
        <div class="glass-card mt-5">
            <div class="d-flex justify-content-between align-items-center mb-3">
                <h3 class="mb-0"><i class="fas fa-code me-2"></i>Generated Input File</h3>
                <div>
                    <button id="copy-btn" class="action-btn me-2">
                        <i class="fas fa-copy me-1"></i>Copy
                    </button>
                    <button id="download-btn" class="action-btn">
                        <i class="fas fa-download me-1"></i>Download
                    </button>
                </div>
            </div>
            <pre id="output" class="output-area">Select parameters and click "Generate Input File" to create a FRESCO input file for inelastic scattering.</pre>
        </div>
    </div>

    <!-- Footer Section -->
    <footer class="footer">
        <div class="container">
            <div class="row">
                <div class="col-md-6">
                    <h5>FRESCO Input Generator</h5>
                    <p>A user-friendly web tool for generating input files for the FRESCO nuclear reaction code. </p>
                    <p>Designed and made by <a href="http://jinlei.fewbody.com/">Jin Lei</a>. Supported by the National Natural Science Foundation of China (Grants No. 12475132). If you find any bugs or errors related to this website, please <a href="mailto:jinl@tongji.edu.cn">email me</a>.</p>
                </div>
                <div class="col-md-6 text-md-end">
                    <h5>Resources</h5>
                    <ul class="list-unstyled">
                        <li><a href="fresco.pdf" target="_blank">FRESCO Documentation</a></li>
                        <li><a href="https://github.com/I-Thompson/fresco" target="_blank">FRESCO GitHub Repository</a></li>
                    </ul>
                </div>
            </div>
            <hr class="my-4" style="border-color: rgba(255, 255, 255, 0.1);">
            <div class="text-center">
                <p class="mb-0">© 2025 FRESCO Input Generator. Created for educational and research purposes. Designed and made by <a href="http://jinlei.fewbody.com/">Jin Lei</a>.</p>
            </div>
        </div>
    </footer>

    <!-- Potential Template -->
    <template id="potential-template">
        <div class="potential-card" data-potential-id="">
            <div class="d-flex justify-content-between align-items-center mb-3">
                <h4>Nuclear Potential <span class="potential-number"></span></h4>
                <a href="#" class="remove-potential"><i class="fas fa-times"></i></a>
            </div>
            <div class="row">
                <div class="col-md-4 mb-3">
                    <label for="potential-type" class="form-label">
                        Potential Type
                        <span class="custom-tooltip">
                            <i class="fas fa-info-circle ms-1"></i>
                            <span class="tooltip-text">Type of nuclear potential.</span>
                        </span>
                    </label>
                    <select class="form-select potential-type">
                        <option value="1" selected>1 - Central potential, Volume</option>
                        <option value="2">2 - Central potential, Derivative (surface)</option>
                        <option value="3">3 - Spin-orbit for projectile</option>
                        <option value="4">4 - Spin-orbit for target</option>
                        <option value="5">5 - Tr tensor force for projectile</option>
                        <option value="6">6 - Tr tensor force for target</option>
                        <option value="7">7 - Tensor force between L and combined spins</option>
                        <option value="8">8 - Nucleon-nucleon SSC potential</option>
                        <option value="9">9 - User-supplied nucleon-nucleon potential</option>
                        <option value="10">10 - Deformed projectile (matrix elements from ROTOR)</option>
                        <option value="11">11 - Deformed target (matrix elements from ROTOR)</option>
                        <option value="12">12 - Projectile coupled by matrix elements read in</option>
                        <option value="13">13 - Target coupled by matrix elements read in</option>
                        <option value="14">14 - Projectile second-order coupled by matrix elements</option>
                        <option value="15">15 - Central potential, Volume (for TYPE 15)</option>
                        <option value="16">16 - Target & projectile simultaneous second-order coupled</option>
                        <option value="17">17 - Target & projectile all-order coupled</option>
                    </select>
                </div>
                <div class="col-md-4 mb-3">
                    <label for="potential-shape" class="form-label">
                        Shape
                        <span class="custom-tooltip">
                            <i class="fas fa-info-circle ms-1"></i>
                            <span class="tooltip-text">Radial shape of the potential.</span>
                        </span>
                    </label>
                    <select class="form-select potential-shape">
                        <option value="0" selected>0 - Woods-Saxon: -P1/(1+1/E)</option>
                        <option value="1">1 - WS squared: -P1/(1+1/E)²</option>
                        <option value="2">2 - Gaussian: -P1*exp(-RH²)</option>
                        <option value="3">3 - Yukawa: -P1*E/r</option>
                        <option value="4">4 - Exponential: -P1*E</option>
                        <option value="5">5 - Reid soft core T=0, central part</option>
                        <option value="6">6 - Reid soft core T=1, central part</option>
                        <option value="7">7 - Read Real from file</option>
                        <option value="8">8 - Read Imaginary from file</option>
                        <option value="9">9 - Read Complex from file</option>
                        <option value="-1">-1 - Fourier-Bessel: j₀(RH) = sin(RH)/RH</option>
                        <option value="-7">-7 - Rewind and read Real from file</option>
                        <option value="-8">-8 - Rewind and read Imaginary from file</option>
                        <option value="-9">-9 - Rewind and read Complex from file</option>
                        <option value="10">10 - Write potential to Output file 25</option>
                        <option value="20">20 - J-dependent potential from file</option>
                        <option value="21">21 - J-dependent potential from file</option>
                        <option value="22">22 - J-dependent potential from file</option>
                        <option value="23">23 - J-dependent potential from file</option>
                        <option value="24">24 - J-dependent potential from file</option>
                        <option value="30">30 - L/J-dependent form factor</option>
                        <option value="40">40 - Parity-dependent: P1 for +, P2 for -</option>
                        <option value="41">41 - L-dependent: P(L+1) for L=0-5</option>
                        <option value="42">42 - J-dependent: P(Ji+1) for Ji=0-5</option>
                    </select>
                </div>
                <div class="col-md-4 mb-3">
                    <label for="kp-field" class="form-label">
                        Potential set (kp)
                        <span class="custom-tooltip">
                            <i class="fas fa-info-circle ms-1"></i>
                            <span class="tooltip-text">Potential set number (usually 1).</span>
                        </span>
                    </label>
                    <input type="number" class="form-control kp-field" value="1" min="1">
                </div>
            </div>
            <div class="row">
                <div class="col-md-4 mb-3">
                    <label for="it-field" class="form-label">
                        IT Parameter
                        <span class="custom-tooltip">
                            <i class="fas fa-info-circle ms-1"></i>
                            <span class="tooltip-text">1 or 3: include only iteratively; 2 or 3: do NOT subtract in KIND=3,4 single-particle couplings</span>
                        </span>
                    </label>
                    <select class="form-select it-field">
                        <option value="1" selected>1 - Include iteratively only</option>
                        <option value="2">2 - Do not subtract in KIND=3,4</option>
                        <option value="3">3 - Both: iterative & no subtract</option>
                    </select>
                </div>
            </div>
            <div class="row real-params">
                <div class="col-md-12 mb-2">
                    <h5>Real Part</h5>
                </div>
                <div class="col-md-4 mb-3">
                    <label class="form-label">
                        Depth (p1)
                        <span class="custom-tooltip">
                            <i class="fas fa-info-circle ms-1"></i>
                            <span class="tooltip-text">Depth of the real part of the potential in MeV.</span>
                        </span>
                    </label>
                    <input type="number" class="form-control p1" value="40.0" step="0.1">
                </div>
                <div class="col-md-4 mb-3">
                    <label class="form-label">
                        Radius (p2)
                        <span class="custom-tooltip">
                            <i class="fas fa-info-circle ms-1"></i>
                            <span class="tooltip-text">Radius parameter for the potential in fm.</span>
                        </span>
                    </label>
                    <input type="number" class="form-control p2" value="1.2" step="0.1">
                </div>
                <div class="col-md-4 mb-3">
                    <label class="form-label">
                        Diffuseness (p3)
                        <span class="custom-tooltip">
                            <i class="fas fa-info-circle ms-1"></i>
                            <span class="tooltip-text">Diffuseness parameter for the potential in fm.</span>
                        </span>
                    </label>
                    <input type="number" class="form-control p3" value="0.65" step="0.01">
                </div>
            </div>
            <div class="row imag-params">
                <div class="col-md-12 mb-2">
                    <h5>Imaginary Part</h5>
                </div>
                <div class="col-md-4 mb-3">
                    <label class="form-label">
                        Depth (p4)
                        <span class="custom-tooltip">
                            <i class="fas fa-info-circle ms-1"></i>
                            <span class="tooltip-text">Depth of the imaginary part of the potential in MeV.</span>
                        </span>
                    </label>
                    <input type="number" class="form-control p4" value="10.0" step="0.1">
                </div>
                <div class="col-md-4 mb-3">
                    <label class="form-label">
                        Radius (p5)
                        <span class="custom-tooltip">
                            <i class="fas fa-info-circle ms-1"></i>
                            <span class="tooltip-text">Radius parameter for the imaginary potential in fm.</span>
                        </span>
                    </label>
                    <input type="number" class="form-control p5" value="1.2" step="0.1">
                </div>
                <div class="col-md-4 mb-3">
                    <label class="form-label">
                        Diffuseness (p6)
                        <span class="custom-tooltip">
                            <i class="fas fa-info-circle ms-1"></i>
                            <span class="tooltip-text">Diffuseness parameter for the imaginary potential in fm.</span>
                        </span>
                    </label>
                    <input type="number" class="form-control p6" value="0.5" step="0.01">
                </div>
            </div>
            <div class="row additional-params">
                <div class="col-md-12 mb-2">
                    <h5>Additional Parameters</h5>
                </div>
                <div class="col-md-6 mb-3">
                    <label class="form-label">
                        P0 Parameter
                        <span class="custom-tooltip">
                            <i class="fas fa-info-circle ms-1"></i>
                            <span class="tooltip-text">Additional parameter P0. Used for L≥6 in L-dependent potentials (SHAPE=41) or Ji≥6 in J-dependent potentials (SHAPE=42).</span>
                        </span>
                    </label>
                    <input type="number" class="form-control p0" value="0.0" step="0.01">
                </div>
                <div class="col-md-6 mb-3">
                    <label class="form-label">
                        P7 Parameter
                        <span class="custom-tooltip">
                            <i class="fas fa-info-circle ms-1"></i>
                            <span class="tooltip-text">Further parameter P7 for specialized potential forms.</span>
                        </span>
                    </label>
                    <input type="number" class="form-control p7" value="0.0" step="0.01">
                </div>
            </div>
        </div>
    </template>

    <!-- Target Excited State Template -->
    <template id="target-state-template">
        <div class="excited-state-card">
            <div class="d-flex justify-content-between align-items-center mb-3">
                <h5>Excited State <span class="state-number"></span></h5>
                <a href="#" class="remove-state"><i class="fas fa-times"></i></a>
            </div>
            <div class="row">
                <div class="col-md-4 mb-3">
                    <label class="form-label">
                        Spin (J)
                        <span class="custom-tooltip">
                            <i class="fas fa-info-circle ms-1"></i>
                            <span class="tooltip-text">Spin of the excited state (in units of ħ).</span>
                        </span>
                    </label>
                    <input type="number" class="form-control targ-state-spin" value="2.0" step="0.5">
                </div>
                <div class="col-md-4 mb-3">
                    <label class="form-label">
                        Parity
                        <span class="custom-tooltip">
                            <i class="fas fa-info-circle ms-1"></i>
                            <span class="tooltip-text">Parity of the state (+1 for positive, -1 for negative).</span>
                        </span>
                    </label>
                    <select class="form-select targ-state-parity">
                        <option value="1">Positive (+1)</option>
                        <option value="-1">Negative (-1)</option>
                    </select>
                </div>
                <div class="col-md-4 mb-3">
                    <label class="form-label">
                        Excitation Energy (MeV)
                        <span class="custom-tooltip">
                            <i class="fas fa-info-circle ms-1"></i>
                            <span class="tooltip-text">Energy of excited state relative to ground state.</span>
                        </span>
                    </label>
                    <input type="number" class="form-control targ-state-energy" value="4.43" step="0.01">
                </div>
            </div>
        </div>
    </template>

    <!-- Projectile Excited State Template -->
    <template id="proj-state-template">
        <div class="excited-state-card">
            <div class="d-flex justify-content-between align-items-center mb-3">
                <h5>Excited State <span class="state-number"></span></h5>
                <a href="#" class="remove-state"><i class="fas fa-times"></i></a>
            </div>
            <div class="row">
                <div class="col-md-4 mb-3">
                    <label class="form-label">
                        Spin (J)
                        <span class="custom-tooltip">
                            <i class="fas fa-info-circle ms-1"></i>
                            <span class="tooltip-text">Spin of the excited state (in units of ħ).</span>
                        </span>
                    </label>
                    <input type="number" class="form-control proj-state-spin" value="2.0" step="0.5">
                </div>
                <div class="col-md-4 mb-3">
                    <label class="form-label">
                        Parity
                        <span class="custom-tooltip">
                            <i class="fas fa-info-circle ms-1"></i>
                            <span class="tooltip-text">Parity of the state (+1 for positive, -1 for negative).</span>
                        </span>
                    </label>
                    <select class="form-select proj-state-parity">
                        <option value="1">Positive (+1)</option>
                        <option value="-1">Negative (-1)</option>
                    </select>
                </div>
                <div class="col-md-4 mb-3">
                    <label class="form-label">
                        Excitation Energy (MeV)
                        <span class="custom-tooltip">
                            <i class="fas fa-info-circle ms-1"></i>
                            <span class="tooltip-text">Energy of excited state relative to ground state.</span>
                        </span>
                    </label>
                    <input type="number" class="form-control proj-state-energy" value="0.0" step="0.01">
                </div>
            </div>
        </div>
    </template>

    <!-- JavaScript Libraries -->
    <script src="https://cdnjs.cloudflare.com/ajax/libs/bootstrap/5.3.0/js/bootstrap.bundle.min.js" crossorigin="anonymous"></script>
    <script src="assets/js/fresco-common.js"></script>
    
    <!-- Custom JavaScript -->
    <script>
        // Initialize parameter manager
        let parameterManager;
        
        document.addEventListener('DOMContentLoaded', function() {
<<<<<<< HEAD
            // Check if FrescoNamelist is available
=======
            // Initialize the parameter manager
            if (typeof FrescoParameterManager !== 'undefined') {
                parameterManager = new FrescoParameterManager();
                updateParameterDisplay();
                console.log('Parameter manager initialized for inelastic scattering');
            } else {
                console.error('FrescoParameterManager not available');
            }
            
            // Check if FrescoNamelist is available for backward compatibility
>>>>>>> 33c89a06
            console.log('DOM loaded, checking FrescoNamelist:', typeof window.FrescoNamelist);
            
            // Initialize basic form fields with configuration values
            if (window.FrescoNamelist && window.FrescoNamelist.initializeBasicFields) {
                window.FrescoNamelist.initializeBasicFields();
            }
        });
        
        // Parameter management functions
        function updateParameterDisplay() {
            if (!parameterManager) return;
            
            const allocation = parameterManager.getParameterAllocation();
            
<<<<<<< HEAD
            // Toggle namelist section function
            window.toggleNamelistSection = function(sectionName) {
                console.log('Toggle section called:', sectionName);
                console.log('FrescoNamelist available:', typeof window.FrescoNamelist);
                
                const container = document.getElementById('namelist-forms');
                if (!container) {
                    console.error('Container namelist-forms not found');
                    return;
                }
                
                const existingSection = document.getElementById(`namelist-${sectionName}`);
                
                if (existingSection) {
                    // Section exists, remove it
                    existingSection.remove();
                    activeNamelistSections.delete(sectionName);
                    console.log('Section removed:', sectionName);
                } else {
                    // Section doesn't exist, create it
                    const sectionDiv = document.createElement('div');
                    sectionDiv.id = `namelist-${sectionName}`;
                    sectionDiv.className = 'namelist-section mt-3';
                    
                    // Add a simple test content first
                    sectionDiv.innerHTML = `<div class="glass-card"><h4>Loading ${sectionName}...</h4></div>`;
                    
                    // First add the section to the DOM
                    container.appendChild(sectionDiv);
                    console.log('Section div added to DOM');
                    
                    // Then create the form in it
                    if (window.FrescoNamelist && window.FrescoNamelist.createCategoryForm) {
                        console.log('Creating category form...');
                        window.FrescoNamelist.createCategoryForm(sectionName, sectionDiv.id, {});
                    } else {
                        console.error('FrescoNamelist not available or createCategoryForm not found');
                        sectionDiv.innerHTML = '<div class="glass-card"><p class="text-danger">Error: FrescoNamelist configuration not loaded</p></div>';
                    }
                    
                    activeNamelistSections.add(sectionName);
=======
            // Update counts
            document.getElementById('generalCount').textContent = allocation.general.count;
            document.getElementById('advancedCount').textContent = allocation.advanced.count;
            
            // Update parameter lists
            updateParameterList('generalParameters', allocation.general.parameters, 'advanced');
            updateParameterList('advancedParameters', allocation.advanced.parameters, 'general');
        }

        function updateParameterList(containerId, parameters, moveToSection) {
            const container = document.getElementById(containerId);
            if (!container) return;
            
            container.innerHTML = '';
            
            parameters.forEach(param => {
                const item = document.createElement('div');
                item.className = `parameter-item d-flex justify-content-between align-items-center p-2 mb-2 rounded ${param.isFromFile ? 'border-start border-success border-3' : ''}`;
                item.style.backgroundColor = param.isFromFile ? '#f8fff8' : '#f8f9fa';
                
                const leftDiv = document.createElement('div');
                leftDiv.className = 'd-flex align-items-center';
                
                const nameSpan = document.createElement('span');
                nameSpan.className = 'fw-bold';
                nameSpan.textContent = param.label || param.name;
                nameSpan.style.color = '#333';
                
                const valueSpan = document.createElement('span');
                valueSpan.className = 'ms-2 text-muted small';
                if (param.currentValue !== null) {
                    valueSpan.textContent = `= ${param.currentValue}`;
>>>>>>> 33c89a06
                }
                
                leftDiv.appendChild(nameSpan);
                leftDiv.appendChild(valueSpan);
                
                const moveBtn = document.createElement('button');
                moveBtn.className = 'btn btn-sm btn-outline-primary';
                moveBtn.innerHTML = moveToSection === 'general' ? '<i class="fas fa-arrow-left"></i>' : '<i class="fas fa-arrow-right"></i>';
                moveBtn.title = `Move to ${moveToSection} section`;
                moveBtn.onclick = () => moveParameter(param.name, moveToSection === 'general');
                
                item.appendChild(leftDiv);
                item.appendChild(moveBtn);
                container.appendChild(item);
            });
        }

        function moveParameter(paramName, toGeneral) {
            if (!parameterManager) return;
            
            try {
                parameterManager.moveParameter(paramName, toGeneral);
                updateParameterDisplay();
                
                const section = toGeneral ? 'General' : 'Advanced';
                console.log(`Parameter '${paramName}' moved to ${section} section`);
                
            } catch (error) {
                console.error('Parameter move error:', error);
            }
        }

        function resetParametersToDefaults() {
            if (!parameterManager) return;
            
            if (confirm('Reset all parameters to default allocation?')) {
                parameterManager.resetToDefaults();
                updateParameterDisplay();
                console.log('Parameters reset to default allocation');
            }
        }

        function showParameterState() {
            if (!parameterManager) return;
            
            const allocation = parameterManager.getParameterAllocation();
            console.log('Current Parameter State:', allocation);
            alert(`Current State:\n\nGeneral: ${allocation.general.count} parameters\nAdvanced: ${allocation.advanced.count} parameters\n\nSee console for detailed information.`);
        }
            
            // Potential management
            const potentialContainer = document.getElementById('potential-container');
            const addPotentialBtn = document.getElementById('add-potential-btn');
            const potentialTemplate = document.getElementById('potential-template');
            let potentialCount = 0;
            
            // Initialize ap and at fields with the corresponding mass values
            document.getElementById('ap').value = document.getElementById('proj-mass').value;
            document.getElementById('at').value = document.getElementById('targ-mass').value;
            
            // Add event listeners to update ap and at when proj-mass and targ-mass change
            document.getElementById('proj-mass').addEventListener('change', function() {
                document.getElementById('ap').value = this.value;
            });
            
            document.getElementById('targ-mass').addEventListener('change', function() {
                document.getElementById('at').value = this.value;
            });
            
            // Add a nuclear potential
            function addPotential() {
                potentialCount++;
                
                // Clone the template
                const potentialNode = document.importNode(potentialTemplate.content, true);
                
                // Set unique IDs and update labels
                const potentialCard = potentialNode.querySelector('.potential-card');
                potentialCard.dataset.potentialId = potentialCount;
                potentialCard.querySelector('.potential-number').textContent = potentialCount;
                
                // Set remove button action
                potentialCard.querySelector('.remove-potential').addEventListener('click', function(e) {
                    e.preventDefault();
                    potentialCard.remove();
                    updatePotentialNumbers();
                });
                
                // Add potential shape change handler
                const potentialTypeSelect = potentialCard.querySelector('.potential-type');
                potentialTypeSelect.addEventListener('change', function() {
                    updatePotentialParameters(potentialCard, this.value);
                });
                
                // Append to container
                potentialContainer.appendChild(potentialNode);
                
                return potentialCard;
            }
            
            // Update numbering when a potential is removed
            function updatePotentialNumbers() {
                const potentials = potentialContainer.querySelectorAll('.potential-card');
                potentials.forEach((potential, index) => {
                    potential.querySelector('.potential-number').textContent = index + 1;
                    potential.dataset.potentialId = index + 1;
                });
                potentialCount = potentials.length;
            }
            
            // Update parameter fields based on potential type
            function updatePotentialParameters(potentialCard, typeValue) {
                const realParams = potentialCard.querySelector('.real-params');
                const imagParams = potentialCard.querySelector('.imag-params');
                
                // Handle spin-orbit potential
                if (typeValue === '3' || typeValue === '4') {
                    // Update tooltips for spin-orbit potentials
                    potentialCard.querySelector('.p1').closest('.col-md-4').querySelector('.tooltip-text').textContent = 
                        'Strength of the spin-orbit potential (typically 0.5-10 MeV).';
                    potentialCard.querySelector('.p2').closest('.col-md-4').querySelector('.tooltip-text').textContent = 
                        'Radius parameter for the spin-orbit potential in fm.';
                    potentialCard.querySelector('.p3').closest('.col-md-4').querySelector('.tooltip-text').textContent = 
                        'Diffuseness parameter for the spin-orbit potential in fm.';
                }
            }
            
            // Make addPotential globally accessible for file upload
            window.addPotential = addPotential;
            
            // Add initial potential
            const initialPotential = addPotential();
            
            // Add potential button listener
            addPotentialBtn.addEventListener('click', function() {
                addPotential();
            });

            // Target excited states management
            const addTargetStateBtn = document.getElementById('add-target-state-btn');
            const targetStateTemplate = document.getElementById('target-state-template');
            const additionalTargetStates = document.getElementById('additional-target-states');
            let targetStateCount = 1; // Ground state is already included
            
            // Add a target excited state
            function addTargetState() {
                // Clone the template
                const stateNode = document.importNode(targetStateTemplate.content, true);
                
                // Set unique labels
                const stateCard = stateNode.querySelector('.excited-state-card');
                stateCard.querySelector('.state-number').textContent = targetStateCount;
                
                // Set remove button action
                stateCard.querySelector('.remove-state').addEventListener('click', function(e) {
                    e.preventDefault();
                    stateCard.remove();
                    updateTargetStateNumbers();
                    // Update the number of excited states
                    document.getElementById('targ-excited').value = targetStateCount;
                    // Update iblock value
                    updateIblockValue();
                });
                
                // Append to container
                additionalTargetStates.appendChild(stateNode);
                targetStateCount++;
                
                // Update the number of excited states
                document.getElementById('targ-excited').value = targetStateCount;
                
                // Update iblock value
                updateIblockValue();
                
                return stateCard;
            }
            
            // Update numbering when a state is removed
            function updateTargetStateNumbers() {
                const states = additionalTargetStates.querySelectorAll('.excited-state-card');
                states.forEach((state, index) => {
                    state.querySelector('.state-number').textContent = index + 1;
                });
                targetStateCount = states.length + 1; // +1 for ground state
            }
            
            // Add event listener for target excited states number input
            document.getElementById('targ-excited').addEventListener('change', function() {
                const numStates = parseInt(this.value);
                
                // Update the hidden nex field
                document.getElementById('nex').value = numStates;
                
                // Make sure there's at least 1 state (ground state)
                if (numStates < 1) {
                    this.value = 1;
                    document.getElementById('nex').value = 1;
                    return;
                }
                
                // If we need to add more states
                while (targetStateCount < numStates) {
                    addTargetState();
                }
                
                // If we need to remove states
                if (targetStateCount > numStates) {
                    const states = additionalTargetStates.querySelectorAll('.excited-state-card');
                    for (let i = numStates - 1; i < states.length; i++) {
                        states[i].remove();
                    }
                    targetStateCount = numStates;
                    updateTargetStateNumbers();
                }
                
                // Update iblock value
                updateIblockValue();
            });
            
            // Add state button listener
            addTargetStateBtn.addEventListener('click', function() {
                addTargetState();
            });
            
            // Projectile excited states management
            const addProjStateBtn = document.getElementById('add-proj-state-btn');
            const projStateTemplate = document.getElementById('proj-state-template');
            const additionalProjStates = document.getElementById('additional-proj-states');
            let projStateCount = 1; // Ground state is already included

            // Add a projectile excited state
            function addProjectileState() {
                // Clone the template
                const stateNode = document.importNode(projStateTemplate.content, true);
                
                // Set unique labels
                const stateCard = stateNode.querySelector('.excited-state-card');
                stateCard.querySelector('.state-number').textContent = projStateCount;
                
                // Set remove button action
                stateCard.querySelector('.remove-state').addEventListener('click', function(e) {
                    e.preventDefault();
                    stateCard.remove();
                    updateProjStateNumbers();
                    // Update the number of excited states
                    document.getElementById('proj-excited').value = projStateCount;
                    // Update iblock value
                    updateIblockValue();
                });
                
                // Append to container
                additionalProjStates.appendChild(stateNode);
                projStateCount++;
                
                // Update the number of excited states
                document.getElementById('proj-excited').value = projStateCount;
                
                // Update iblock value
                updateIblockValue();
                
                return stateCard;
            }
            
            // Update numbering when a state is removed
            function updateProjStateNumbers() {
                const states = additionalProjStates.querySelectorAll('.excited-state-card');
                states.forEach((state, index) => {
                    state.querySelector('.state-number').textContent = index + 1;
                });
                projStateCount = states.length + 1; // +1 for ground state
            }
            
            // Add event listener for projectile excited states number input
            document.getElementById('proj-excited').addEventListener('change', function() {
                const numStates = parseInt(this.value);
                
                // Make sure there's at least 1 state (ground state)
                if (numStates < 1) {
                    this.value = 1;
                    return;
                }
                
                // If we need to add more states
                while (projStateCount < numStates) {
                    addProjectileState();
                }
                
                // If we need to remove states
                if (projStateCount > numStates) {
                    const states = additionalProjStates.querySelectorAll('.excited-state-card');
                    for (let i = numStates - 1; i < states.length; i++) {
                        states[i].remove();
                    }
                    projStateCount = numStates;
                    updateProjStateNumbers();
                }
                
                // Update iblock value
                updateIblockValue();
            });
            
            // Add state button listener
            addProjStateBtn.addEventListener('click', function() {
                addProjectileState();
            });
            
            // Update iblock value based on total number of states
            function updateIblockValue() {
                // For inelastic calculations, iblock should be total number of states
                const totalStates = targetStateCount + projStateCount - 1; // -1 because we only need to count one ground state
                document.getElementById('iblock').value = totalStates;
            }
            
            // Initialize with the correct number of excited states
            const targetExcitedInput = document.getElementById('targ-excited');
            const projExcitedInput = document.getElementById('proj-excited');
            
            // Set up initial states based on input values
            for (let i = 1; i < parseInt(targetExcitedInput.value); i++) {
                addTargetState();
            }
            
            for (let i = 1; i < parseInt(projExcitedInput.value); i++) {
                addProjectileState();
            }
            
            // Generate FRESCO input file
            document.getElementById('generate-btn').addEventListener('click', function() {
                generateInputFile();
            });

            // Copy to clipboard
            document.getElementById('copy-btn').addEventListener('click', function() {
                copyToClipboard();
            });

            // Download file
            document.getElementById('download-btn').addEventListener('click', function() {
                downloadInputFile();
            });
            
            // Generate input file function
            function generateInputFile() {
                // Get form values
                const header = document.getElementById('header').value || 'alpha+C12 inelastic scattering';
                const hcm = document.getElementById('hcm').value;
                const rmatch = document.getElementById('rmatch').value;
                const rintp = document.getElementById('rintp').value;
                const jtmax = document.getElementById('jtmax').value;
                const absend = document.getElementById('absend').value;
                const thmax = document.getElementById('thmax').value;
                const thinc = document.getElementById('thinc').value;
                const elab = document.getElementById('elab').value;
                const iter = document.getElementById('iter').value;
                const iblock = document.getElementById('iblock').value;
                
                const projectile = document.getElementById('projectile').value;
                const projMass = document.getElementById('proj-mass').value;
                const projZ = document.getElementById('proj-z').value;
                const projExcited = document.getElementById('proj-excited').value;
                
                const target = document.getElementById('target').value;
                const targMass = document.getElementById('targ-mass').value;
                const targZ = document.getElementById('targ-z').value;
                const targExcited = document.getElementById('targ-excited').value;
                
                const rc = document.getElementById('rc').value;
                const ap = document.getElementById('ap').value;
                const at = document.getElementById('at').value;
                
                const defType = document.getElementById('def-type').value;
                const defShape = document.getElementById('def-shape').value;
                const beta2 = document.getElementById('beta2').value;
                const beta3 = document.getElementById('beta3').value;
                
                // Collect all form data including basic and advanced parameters
                const formData = {
                    hcm: parseFloat(hcm),
                    rmatch: parseFloat(rmatch),
                    jtmin: 0.0,
                    jtmax: parseFloat(jtmax),
                    absend: parseFloat(absend),
                    thmin: 0.0,
                    thmax: parseFloat(thmax),
                    thinc: parseFloat(thinc),
                    chans: 1,
                    smats: 2,
                    xstabl: 1,
                    elab: elab,
                    iter: parseInt(iter),
                    iblock: parseInt(iblock)
                };
                
<<<<<<< HEAD
                // Add rintp only if it has a value
                if (rintp && rintp.trim() !== '') {
                    formData.rintp = parseFloat(rintp);
                }
                
                // Collect additional namelist parameters from advanced sections
                const namelistForms = document.getElementById('namelist-forms');
                if (namelistForms) {
                    const inputs = namelistForms.querySelectorAll('input, select');
                    inputs.forEach(input => {
                        const name = input.name;
                        const value = input.value;
                        if (name && value !== '' && value !== null && value !== undefined) {
                            if (input.type === 'number') {
                                formData[name] = parseFloat(value);
                            } else if (input.type === 'select-one' && input.selectedOptions[0]) {
                                const selectedValue = input.selectedOptions[0].value;
                                if (selectedValue === 'true') formData[name] = true;
                                else if (selectedValue === 'false') formData[name] = false;
                                else formData[name] = selectedValue;
=======
                // Collect additional namelist parameters from parameter manager
                if (parameterManager) {
                    const allParameters = parameterManager.getAllParameters();
                    Object.keys(allParameters).forEach(paramName => {
                        const param = allParameters[paramName];
                        if (param.currentValue !== null && param.currentValue !== undefined && param.currentValue !== '') {
                            if (param.type === 'number' || param.type === 'float') {
                                formData[paramName] = parseFloat(param.currentValue);
                            } else if (param.type === 'integer') {
                                formData[paramName] = parseInt(param.currentValue);
                            } else if (param.type === 'boolean') {
                                formData[paramName] = param.currentValue === 'true' || param.currentValue === true;
>>>>>>> 33c89a06
                            } else {
                                formData[paramName] = param.currentValue;
                            }
                        }
                    });
                }
                
                // Include parsed parameters from uploaded files
                if (window.parsedFrescoParameters) {
                    Object.keys(window.parsedFrescoParameters).forEach(param => {
                        let value = window.parsedFrescoParameters[param];
                        
                        // Special handling for elab - always use parsed value if it contains multiple energies
                        if (param === 'elab' && typeof value === 'string' && value.includes(',')) {
                            formData[param] = value;
                            console.log(`Overriding elab with parsed values: ${value}`);
                        } else if (!formData.hasOwnProperty(param)) {
                            // Only add if not already in formData (form fields take precedence)
                            // Try to parse as number if it looks like a number
                            if (typeof value === 'string' && /^-?\d*\.?\d+([eE][+-]?\d+)?$/.test(value)) {
                                value = parseFloat(value);
                            }
                            formData[param] = value;
                            console.log(`Including parsed parameter: ${param} = ${value}`);
                        }
                    });
                }
                
                // Generate namelist using the configuration
                const namelistSection = window.FrescoNamelist.generateNamelistSection(formData);
                
                // Build the input file content
                let inputContent = `${header}
NAMELIST
${namelistSection}

 &PARTITION namep='${projectile}' massp=${projMass} zp=${projZ} 
 	    namet='${target}' masst=${targMass} zt=${targZ} qval=0.0 nex=${targExcited} pwf=T /`;

                // Get target excited states
                const targStateSpins = document.querySelectorAll('.targ-state-spin');
                const targStateParities = document.querySelectorAll('.targ-state-parity');
                const targStateEnergies = document.querySelectorAll('.targ-state-energy');
                
                // Add ground state
                const groundStateSpin = targStateSpins[0].value;
                const groundStateParity = targStateParities[0].value > 0 ? '+' : '-';
                const groundStateEnergy = targStateEnergies[0].value;
                
                inputContent += `
 &STATES jp=0.0 copyp=0 bandp=1 ep=0.0000 kkp=0 tp=0 cpot=1 jt=${groundStateSpin} copyt=0 bandt=${groundStateParity}1 et=${groundStateEnergy} kkt=0 tt=0 /`;
                
                // Add excited states
                for (let i = 1; i < targStateSpins.length; i++) {
                    const spin = targStateSpins[i].value;
                    const parity = targStateParities[i].value > 0 ? '+' : '-';
                    const energy = targStateEnergies[i].value;
                    
                    inputContent += `
 &STATES jp=0.0 copyp=1 bandp=1 ep=0.0000 kkp=0 tp=0 cpot=1 jt=${spin} copyt=0 bandt=${parity}1 et=${energy} kkt=0 tt=0 /`;
                }
                
                inputContent += `
 &partition /
 
 &POT kp=1 ap=${ap} at=${at} rc=${rc}  /`;

                // Add nuclear potentials
                const potentials = potentialContainer.querySelectorAll('.potential-card');
                potentials.forEach(potential => {
                    const potType = potential.querySelector('.potential-type').value;
                    const potShape = potential.querySelector('.potential-shape').value;
                    const itValue = potential.querySelector('.it-field').value;
                    const p0 = potential.querySelector('.p0').value;
                    const p1 = potential.querySelector('.p1').value;
                    const p2 = potential.querySelector('.p2').value;
                    const p3 = potential.querySelector('.p3').value;
                    const p4 = potential.querySelector('.p4').value;
                    const p5 = potential.querySelector('.p5').value;
                    const p6 = potential.querySelector('.p6').value;
                    const p7 = potential.querySelector('.p7').value;
                    
                    let potLine = ` &POT kp=1 type=${potType} shape=${potShape} it=${itValue}`;
                    
                    // Add non-zero parameters
                    if (parseFloat(p0) !== 0) potLine += ` p0=${p0}`;
                    potLine += ` p1=${p1} p2=${p2} p3=${p3} p4=${p4} p5=${p5} p6=${p6}`;
                    if (parseFloat(p7) !== 0) potLine += ` p7=${p7}`;
                    potLine += `  /`;
                    
                    inputContent += `
${potLine}`;
                });
                
                // Add deformation potential
                inputContent += `
 &POT kp=1 type=${defType} shape=${defShape}  /
   &step ib=2 ia=1 k=2 str=${beta2}  /
   &step ib=1 ia=2 k=2 str=${beta2}  /`;
                
                // Add beta3 if non-zero
                if (parseFloat(beta3) !== 0) {
                    inputContent += `
   &step ib=2 ia=1 k=3 str=${beta3}  /
   &step ib=1 ia=2 k=3 str=${beta3}  /`;
                }

                // End input file
                inputContent += `
 &pot / 
 &overlap / 
 &coupling / 



`; // Added multiple empty lines for FRESCO stdin reading

                // Update output area
                document.getElementById('output').textContent = inputContent;
            }
            
            // Copy to clipboard function
            function copyToClipboard() {
                const outputText = document.getElementById('output').textContent;
                navigator.clipboard.writeText(outputText).then(
                    function() {
                        // Success message
                        const copyBtn = document.getElementById('copy-btn');
                        const originalText = copyBtn.innerHTML;
                        copyBtn.innerHTML = '<i class="fas fa-check me-1"></i>Copied!';
                        
                        setTimeout(function() {
                            copyBtn.innerHTML = originalText;
                        }, 2000);
                    },
                    function() {
                        alert('Failed to copy to clipboard');
                    }
                );
            }
            
            // Download input file function
            function downloadInputFile() {
                const outputText = document.getElementById('output').textContent;
                const projectile = document.getElementById('projectile').value;
                const target = document.getElementById('target').value;
                const fileName = `${projectile}_${target}_inelastic.in`;
                
                const blob = new Blob([outputText], { type: 'text/plain' });
                const url = URL.createObjectURL(blob);
                
                const a = document.createElement('a');
                a.href = url;
                a.download = fileName;
                document.body.appendChild(a);
                a.click();
                
                // Clean up
                setTimeout(function() {
                    document.body.removeChild(a);
                    window.URL.revokeObjectURL(url);
                }, 0);
            }
            
            // Add first target excited state by default
            if (targetStateCount === 1) {
                addTargetState();
            }
            
            // Update iblock initially
            updateIblockValue();
        });
    </script>
</body>
</html><|MERGE_RESOLUTION|>--- conflicted
+++ resolved
@@ -17,10 +17,7 @@
     <script async src="https://www.googletagmanager.com/gtag/js?id=G-J60NE88WR1"></script>
     <script src="assets/js/fresco-namelist.js"></script>
     <script src="assets/js/fresco-parameter-manager.js"></script>
-<<<<<<< HEAD
-=======
     <script src="assets/js/dynamic-parameter-manager.js"></script>
->>>>>>> 33c89a06
     <script src="assets/js/fresco-integration.js"></script>
 </head>
 <body>
@@ -1137,9 +1134,6 @@
         let parameterManager;
         
         document.addEventListener('DOMContentLoaded', function() {
-<<<<<<< HEAD
-            // Check if FrescoNamelist is available
-=======
             // Initialize the parameter manager
             if (typeof FrescoParameterManager !== 'undefined') {
                 parameterManager = new FrescoParameterManager();
@@ -1149,8 +1143,7 @@
                 console.error('FrescoParameterManager not available');
             }
             
-            // Check if FrescoNamelist is available for backward compatibility
->>>>>>> 33c89a06
+            // Check if FrescoNamelist is available
             console.log('DOM loaded, checking FrescoNamelist:', typeof window.FrescoNamelist);
             
             // Initialize basic form fields with configuration values
@@ -1165,7 +1158,6 @@
             
             const allocation = parameterManager.getParameterAllocation();
             
-<<<<<<< HEAD
             // Toggle namelist section function
             window.toggleNamelistSection = function(sectionName) {
                 console.log('Toggle section called:', sectionName);
@@ -1207,7 +1199,6 @@
                     }
                     
                     activeNamelistSections.add(sectionName);
-=======
             // Update counts
             document.getElementById('generalCount').textContent = allocation.general.count;
             document.getElementById('advancedCount').textContent = allocation.advanced.count;
@@ -1240,7 +1231,6 @@
                 valueSpan.className = 'ms-2 text-muted small';
                 if (param.currentValue !== null) {
                     valueSpan.textContent = `= ${param.currentValue}`;
->>>>>>> 33c89a06
                 }
                 
                 leftDiv.appendChild(nameSpan);
@@ -1634,7 +1624,6 @@
                     iblock: parseInt(iblock)
                 };
                 
-<<<<<<< HEAD
                 // Add rintp only if it has a value
                 if (rintp && rintp.trim() !== '') {
                     formData.rintp = parseFloat(rintp);
@@ -1655,7 +1644,6 @@
                                 if (selectedValue === 'true') formData[name] = true;
                                 else if (selectedValue === 'false') formData[name] = false;
                                 else formData[name] = selectedValue;
-=======
                 // Collect additional namelist parameters from parameter manager
                 if (parameterManager) {
                     const allParameters = parameterManager.getAllParameters();
@@ -1668,7 +1656,6 @@
                                 formData[paramName] = parseInt(param.currentValue);
                             } else if (param.type === 'boolean') {
                                 formData[paramName] = param.currentValue === 'true' || param.currentValue === true;
->>>>>>> 33c89a06
                             } else {
                                 formData[paramName] = param.currentValue;
                             }
